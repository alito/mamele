// license:BSD-3-Clause
// copyright-holders:Aaron Giles
/***************************************************************************

    emuopts.cpp

    Options file and command line management.

***************************************************************************/

#include "emu.h"
#include "emuopts.h"
#include "drivenum.h"
#include "softlist_dev.h"
#include "hashfile.h"

#include <stack>


//**************************************************************************
//  CORE EMULATOR OPTIONS
//**************************************************************************

const options_entry emu_options::s_option_entries[] =
{
	// unadorned options - only a single one supported at the moment
	{ OPTION_SYSTEMNAME,                                 nullptr,     OPTION_STRING,     nullptr },
	{ OPTION_SOFTWARENAME,                               nullptr,     OPTION_STRING,     nullptr },

	// config options
	{ nullptr,                                           nullptr,     OPTION_HEADER,     "CORE CONFIGURATION OPTIONS" },
	{ OPTION_READCONFIG ";rc",                           "1",         OPTION_BOOLEAN,    "enable loading of configuration files" },
	{ OPTION_WRITECONFIG ";wc",                          "0",         OPTION_BOOLEAN,    "writes configuration to (driver).ini on exit" },

	// search path options
	{ nullptr,                                           nullptr,     OPTION_HEADER,     "CORE SEARCH PATH OPTIONS" },
	{ OPTION_HOMEPATH,                                   ".",         OPTION_STRING,     "path to home directory (read/write) location" },
	{ OPTION_MEDIAPATH ";rp;biospath;bp",                "roms",      OPTION_STRING,     "path to ROMsets and hard disk images" },
	{ OPTION_HASHPATH ";hash_directory;hash",            "hash",      OPTION_STRING,     "path to hash files" },
	{ OPTION_SAMPLEPATH ";sp",                           "samples",   OPTION_STRING,     "path to samplesets" },
	{ OPTION_ARTPATH,                                    "artwork",   OPTION_STRING,     "path to artwork files" },
	{ OPTION_CTRLRPATH,                                  "ctrlr",     OPTION_STRING,     "path to controller definitions" },
	{ OPTION_INIPATH,                                    ".;ini;ini/presets",     OPTION_STRING,     "path to ini files" },
	{ OPTION_FONTPATH,                                   ".",         OPTION_STRING,     "path to font files" },
	{ OPTION_CHEATPATH,                                  "cheat",     OPTION_STRING,     "path to cheat files" },
	{ OPTION_CROSSHAIRPATH,                              "crosshair", OPTION_STRING,     "path to crosshair files" },
	{ OPTION_PLUGINSPATH,                                "plugins",   OPTION_STRING,     "path to plugin files" },
	{ OPTION_LANGUAGEPATH,                               "language",  OPTION_STRING,     "path to language files" },
	{ OPTION_SWPATH,                                     "software",  OPTION_STRING,     "path to loose software" },

	// output directory options
	{ nullptr,                                           nullptr,     OPTION_HEADER,     "CORE OUTPUT DIRECTORY OPTIONS" },
	{ OPTION_CFG_DIRECTORY,                              "cfg",       OPTION_STRING,     "directory to save configurations" },
	{ OPTION_NVRAM_DIRECTORY,                            "nvram",     OPTION_STRING,     "directory to save nvram contents" },
	{ OPTION_INPUT_DIRECTORY,                            "inp",       OPTION_STRING,     "directory to save input device logs" },
	{ OPTION_STATE_DIRECTORY,                            "sta",       OPTION_STRING,     "directory to save states" },
	{ OPTION_SNAPSHOT_DIRECTORY,                         "snap",      OPTION_STRING,     "directory to save/load screenshots" },
	{ OPTION_DIFF_DIRECTORY,                             "diff",      OPTION_STRING,     "directory to save hard drive image difference files" },
	{ OPTION_COMMENT_DIRECTORY,                          "comments",  OPTION_STRING,     "directory to save debugger comments" },

	// state/playback options
	{ nullptr,                                           nullptr,     OPTION_HEADER,     "CORE STATE/PLAYBACK OPTIONS" },
	{ OPTION_STATE,                                      nullptr,     OPTION_STRING,     "saved state to load" },
	{ OPTION_AUTOSAVE,                                   "0",         OPTION_BOOLEAN,    "enable automatic restore at startup, and automatic save at exit time" },
	{ OPTION_PLAYBACK ";pb",                             nullptr,     OPTION_STRING,     "playback an input file" },
	{ OPTION_RECORD ";rec",                              nullptr,     OPTION_STRING,     "record an input file" },
	{ OPTION_RECORD_TIMECODE,                            "0",         OPTION_BOOLEAN,    "record an input timecode file (requires -record option)" },
	{ OPTION_EXIT_AFTER_PLAYBACK,                        "0",         OPTION_BOOLEAN,    "close the program at the end of playback" },

	{ OPTION_MNGWRITE,                                   nullptr,     OPTION_STRING,     "optional filename to write a MNG movie of the current session" },
	{ OPTION_AVIWRITE,                                   nullptr,     OPTION_STRING,     "optional filename to write an AVI movie of the current session" },
	{ OPTION_WAVWRITE,                                   nullptr,     OPTION_STRING,     "optional filename to write a WAV file of the current session" },
	{ OPTION_SNAPNAME,                                   "%g/%i",     OPTION_STRING,     "override of the default snapshot/movie naming; %g == gamename, %i == index" },
	{ OPTION_SNAPSIZE,                                   "auto",      OPTION_STRING,     "specify snapshot/movie resolution (<width>x<height>) or 'auto' to use minimal size " },
	{ OPTION_SNAPVIEW,                                   "internal",  OPTION_STRING,     "specify snapshot/movie view or 'internal' to use internal pixel-aspect views" },
	{ OPTION_SNAPBILINEAR,                               "1",         OPTION_BOOLEAN,    "specify if the snapshot/movie should have bilinear filtering applied" },
	{ OPTION_STATENAME,                                  "%g",        OPTION_STRING,     "override of the default state subfolder naming; %g == gamename" },
	{ OPTION_BURNIN,                                     "0",         OPTION_BOOLEAN,    "create burn-in snapshots for each screen" },

	// performance options
	{ nullptr,                                           nullptr,     OPTION_HEADER,     "CORE PERFORMANCE OPTIONS" },
	{ OPTION_AUTOFRAMESKIP ";afs",                       "0",         OPTION_BOOLEAN,    "enable automatic frameskip selection" },
	{ OPTION_FRAMESKIP ";fs(0-10)",                      "0",         OPTION_INTEGER,    "set frameskip to fixed value, 0-10 (autoframeskip must be disabled)" },
	{ OPTION_SECONDS_TO_RUN ";str",                      "0",         OPTION_INTEGER,    "number of emulated seconds to run before automatically exiting" },
	{ OPTION_THROTTLE,                                   "1",         OPTION_BOOLEAN,    "enable throttling to keep game running in sync with real time" },
	{ OPTION_SLEEP,                                      "1",         OPTION_BOOLEAN,    "enable sleeping, which gives time back to other applications when idle" },
	{ OPTION_SPEED "(0.01-100)",                         "1.0",       OPTION_FLOAT,      "controls the speed of gameplay, relative to realtime; smaller numbers are slower" },
	{ OPTION_REFRESHSPEED ";rs",                         "0",         OPTION_BOOLEAN,    "automatically adjusts the speed of gameplay to keep the refresh rate lower than the screen" },

	// render options
	{ nullptr,                                           nullptr,     OPTION_HEADER,     "CORE RENDER OPTIONS" },
	{ OPTION_KEEPASPECT ";ka",                           "1",         OPTION_BOOLEAN,    "constrain to the proper aspect ratio" },
	{ OPTION_UNEVENSTRETCH ";ues",                       "1",         OPTION_BOOLEAN,    "allow non-integer stretch factors" },
	{ OPTION_UNEVENSTRETCHX ";uesx",                     "0",         OPTION_BOOLEAN,    "allow non-integer stretch factors only on horizontal axis"},
	{ OPTION_UNEVENSTRETCHY ";uesy",                     "0",         OPTION_BOOLEAN,    "allow non-integer stretch factors only on vertical axis"},
	{ OPTION_AUTOSTRETCHXY ";asxy",                      "0",         OPTION_BOOLEAN,    "automatically apply -unevenstretchx/y based on source native orientation"},
	{ OPTION_INTOVERSCAN ";ios",                         "0",         OPTION_BOOLEAN,    "allow overscan on integer scaled targets"},
	{ OPTION_INTSCALEX ";sx",                            "0",         OPTION_INTEGER,    "set horizontal integer scale factor."},
	{ OPTION_INTSCALEY ";sy",                            "0",         OPTION_INTEGER,    "set vertical integer scale."},

	// rotation options
	{ nullptr,                                           nullptr,     OPTION_HEADER,     "CORE ROTATION OPTIONS" },
	{ OPTION_ROTATE,                                     "1",         OPTION_BOOLEAN,    "rotate the game screen according to the game's orientation needs it" },
	{ OPTION_ROR,                                        "0",         OPTION_BOOLEAN,    "rotate screen clockwise 90 degrees" },
	{ OPTION_ROL,                                        "0",         OPTION_BOOLEAN,    "rotate screen counterclockwise 90 degrees" },
	{ OPTION_AUTOROR,                                    "0",         OPTION_BOOLEAN,    "automatically rotate screen clockwise 90 degrees if vertical" },
	{ OPTION_AUTOROL,                                    "0",         OPTION_BOOLEAN,    "automatically rotate screen counterclockwise 90 degrees if vertical" },
	{ OPTION_FLIPX,                                      "0",         OPTION_BOOLEAN,    "flip screen left-right" },
	{ OPTION_FLIPY,                                      "0",         OPTION_BOOLEAN,    "flip screen upside-down" },

	// artwork options
	{ nullptr,                                           nullptr,     OPTION_HEADER,     "CORE ARTWORK OPTIONS" },
	{ OPTION_ARTWORK_CROP ";artcrop",                    "0",         OPTION_BOOLEAN,    "crop artwork to game screen size" },
	{ OPTION_USE_BACKDROPS ";backdrop",                  "1",         OPTION_BOOLEAN,    "enable backdrops if artwork is enabled and available" },
	{ OPTION_USE_OVERLAYS ";overlay",                    "1",         OPTION_BOOLEAN,    "enable overlays if artwork is enabled and available" },
	{ OPTION_USE_BEZELS ";bezel",                        "1",         OPTION_BOOLEAN,    "enable bezels if artwork is enabled and available" },
	{ OPTION_USE_CPANELS ";cpanel",                      "1",         OPTION_BOOLEAN,    "enable cpanels if artwork is enabled and available" },
	{ OPTION_USE_MARQUEES ";marquee",                    "1",         OPTION_BOOLEAN,    "enable marquees if artwork is enabled and available" },

	// screen options
	{ nullptr,                                           nullptr,     OPTION_HEADER,     "CORE SCREEN OPTIONS" },
	{ OPTION_BRIGHTNESS "(0.1-2.0)",                     "1.0",       OPTION_FLOAT,      "default game screen brightness correction" },
	{ OPTION_CONTRAST "(0.1-2.0)",                       "1.0",       OPTION_FLOAT,      "default game screen contrast correction" },
	{ OPTION_GAMMA "(0.1-3.0)",                          "1.0",       OPTION_FLOAT,      "default game screen gamma correction" },
	{ OPTION_PAUSE_BRIGHTNESS "(0.0-1.0)",               "0.65",      OPTION_FLOAT,      "amount to scale the screen brightness when paused" },
	{ OPTION_EFFECT,                                     "none",      OPTION_STRING,     "name of a PNG file to use for visual effects, or 'none'" },

	// vector options
	{ nullptr,                                           nullptr,     OPTION_HEADER,     "CORE VECTOR OPTIONS" },
	{ OPTION_BEAM_WIDTH_MIN,                             "1.0",       OPTION_FLOAT,      "set vector beam width minimum" },
	{ OPTION_BEAM_WIDTH_MAX,                             "1.0",       OPTION_FLOAT,      "set vector beam width maximum" },
	{ OPTION_BEAM_INTENSITY_WEIGHT,                      "0",         OPTION_FLOAT,      "set vector beam intensity weight " },
	{ OPTION_FLICKER,                                    "0",         OPTION_FLOAT,      "set vector flicker effect" },

	// sound options
	{ nullptr,                                           nullptr,     OPTION_HEADER,     "CORE SOUND OPTIONS" },
	{ OPTION_SAMPLERATE ";sr(1000-1000000)",             "48000",     OPTION_INTEGER,    "set sound output sample rate" },
	{ OPTION_SAMPLES,                                    "1",         OPTION_BOOLEAN,    "enable the use of external samples if available" },
	{ OPTION_VOLUME ";vol",                              "0",         OPTION_INTEGER,    "sound volume in decibels (-32 min, 0 max)" },

	// input options
	{ nullptr,                                           nullptr,     OPTION_HEADER,     "CORE INPUT OPTIONS" },
	{ OPTION_COIN_LOCKOUT ";coinlock",                   "1",         OPTION_BOOLEAN,    "enable coin lockouts to actually lock out coins" },
	{ OPTION_CTRLR,                                      nullptr,     OPTION_STRING,     "preconfigure for specified controller" },
	{ OPTION_MOUSE,                                      "0",         OPTION_BOOLEAN,    "enable mouse input" },
	{ OPTION_JOYSTICK ";joy",                            "1",         OPTION_BOOLEAN,    "enable joystick input" },
	{ OPTION_LIGHTGUN ";gun",                            "0",         OPTION_BOOLEAN,    "enable lightgun input" },
	{ OPTION_MULTIKEYBOARD ";multikey",                  "0",         OPTION_BOOLEAN,    "enable separate input from each keyboard device (if present)" },
	{ OPTION_MULTIMOUSE,                                 "0",         OPTION_BOOLEAN,    "enable separate input from each mouse device (if present)" },
	{ OPTION_STEADYKEY ";steady",                        "0",         OPTION_BOOLEAN,    "enable steadykey support" },
	{ OPTION_UI_ACTIVE,                                  "0",         OPTION_BOOLEAN,    "enable user interface on top of emulated keyboard (if present)" },
	{ OPTION_OFFSCREEN_RELOAD ";reload",                 "0",         OPTION_BOOLEAN,    "convert lightgun button 2 into offscreen reload" },
	{ OPTION_JOYSTICK_MAP ";joymap",                     "auto",      OPTION_STRING,     "explicit joystick map, or auto to auto-select" },
	{ OPTION_JOYSTICK_DEADZONE ";joy_deadzone;jdz(0.00-1)",      "0.3",       OPTION_FLOAT,      "center deadzone range for joystick where change is ignored (0.0 center, 1.0 end)" },
	{ OPTION_JOYSTICK_SATURATION ";joy_saturation;jsat(0.00-1)", "0.85",      OPTION_FLOAT,      "end of axis saturation range for joystick where change is ignored (0.0 center, 1.0 end)" },
	{ OPTION_NATURAL_KEYBOARD ";nat",                    "0",         OPTION_BOOLEAN,    "specifies whether to use a natural keyboard or not" },
	{ OPTION_JOYSTICK_CONTRADICTORY ";joy_contradictory","0",         OPTION_BOOLEAN,    "enable contradictory direction digital joystick input at the same time" },
	{ OPTION_COIN_IMPULSE,                               "0",         OPTION_INTEGER,    "set coin impulse time (n<0 disable impulse, n==0 obey driver, 0<n set time n)" },

	// input autoenable options
	{ nullptr,                                           nullptr,     OPTION_HEADER,     "CORE INPUT AUTOMATIC ENABLE OPTIONS" },
	{ OPTION_PADDLE_DEVICE ";paddle",                    "keyboard",  OPTION_STRING,     "enable (none|keyboard|mouse|lightgun|joystick) if a paddle control is present" },
	{ OPTION_ADSTICK_DEVICE ";adstick",                  "keyboard",  OPTION_STRING,     "enable (none|keyboard|mouse|lightgun|joystick) if an analog joystick control is present" },
	{ OPTION_PEDAL_DEVICE ";pedal",                      "keyboard",  OPTION_STRING,     "enable (none|keyboard|mouse|lightgun|joystick) if a pedal control is present" },
	{ OPTION_DIAL_DEVICE ";dial",                        "keyboard",  OPTION_STRING,     "enable (none|keyboard|mouse|lightgun|joystick) if a dial control is present" },
	{ OPTION_TRACKBALL_DEVICE ";trackball",              "keyboard",  OPTION_STRING,     "enable (none|keyboard|mouse|lightgun|joystick) if a trackball control is present" },
	{ OPTION_LIGHTGUN_DEVICE,                            "keyboard",  OPTION_STRING,     "enable (none|keyboard|mouse|lightgun|joystick) if a lightgun control is present" },
	{ OPTION_POSITIONAL_DEVICE,                          "keyboard",  OPTION_STRING,     "enable (none|keyboard|mouse|lightgun|joystick) if a positional control is present" },
	{ OPTION_MOUSE_DEVICE,                               "mouse",     OPTION_STRING,     "enable (none|keyboard|mouse|lightgun|joystick) if a mouse control is present" },

	// debugging options
	{ nullptr,                                           nullptr,     OPTION_HEADER,     "CORE DEBUGGING OPTIONS" },
	{ OPTION_VERBOSE ";v",                               "0",         OPTION_BOOLEAN,    "display additional diagnostic information" },
	{ OPTION_LOG,                                        "0",         OPTION_BOOLEAN,    "generate an error.log file" },
	{ OPTION_OSLOG,                                      "0",         OPTION_BOOLEAN,    "output error.log data to the system debugger" },
	{ OPTION_DEBUG ";d",                                 "0",         OPTION_BOOLEAN,    "enable/disable debugger" },
	{ OPTION_UPDATEINPAUSE,                              "0",         OPTION_BOOLEAN,    "keep calling video updates while in pause" },
	{ OPTION_DEBUGSCRIPT,                                nullptr,     OPTION_STRING,     "script for debugger" },

	// comm options
	{ nullptr,                                           nullptr,     OPTION_HEADER,     "CORE COMM OPTIONS" },
	{ OPTION_COMM_LOCAL_HOST,                            "0.0.0.0",   OPTION_STRING,     "local address to bind to" },
	{ OPTION_COMM_LOCAL_PORT,                            "15112",     OPTION_STRING,     "local port to bind to" },
	{ OPTION_COMM_REMOTE_HOST,                           "127.0.0.1", OPTION_STRING,     "remote address to connect to" },
	{ OPTION_COMM_REMOTE_PORT,                           "15112",     OPTION_STRING,     "remote port to connect to" },

	// misc options
	{ nullptr,                                           nullptr,     OPTION_HEADER,     "CORE MISC OPTIONS" },
	{ OPTION_DRC,                                        "1",         OPTION_BOOLEAN,    "enable DRC cpu core if available" },
	{ OPTION_DRC_USE_C,                                  "0",         OPTION_BOOLEAN,    "force DRC use C backend" },
	{ OPTION_DRC_LOG_UML,                                "0",         OPTION_BOOLEAN,    "write DRC UML disassembly log" },
	{ OPTION_DRC_LOG_NATIVE,                             "0",         OPTION_BOOLEAN,    "write DRC native disassembly log" },
	{ OPTION_BIOS,                                       nullptr,     OPTION_STRING,     "select the system BIOS to use" },
	{ OPTION_CHEAT ";c",                                 "0",         OPTION_BOOLEAN,    "enable cheat subsystem" },
	{ OPTION_SKIP_GAMEINFO,                              "0",         OPTION_BOOLEAN,    "skip displaying the information screen at startup" },
	{ OPTION_UI_FONT,                                    "default",   OPTION_STRING,     "specify a font to use" },
	{ OPTION_UI,                                         "cabinet",   OPTION_STRING,     "type of UI (simple|cabinet)" },
	{ OPTION_RAMSIZE ";ram",                             nullptr,     OPTION_STRING,     "size of RAM (if supported by driver)" },
	{ OPTION_CONFIRM_QUIT,                               "0",         OPTION_BOOLEAN,    "display confirm quit screen on exit" },
	{ OPTION_UI_MOUSE,                                   "1",         OPTION_BOOLEAN,    "display ui mouse cursor" },
	{ OPTION_AUTOBOOT_COMMAND ";ab",                     nullptr,     OPTION_STRING,     "command to execute after machine boot" },
	{ OPTION_AUTOBOOT_DELAY,                             "0",         OPTION_INTEGER,    "timer delay in sec to trigger command execution on autoboot" },
	{ OPTION_AUTOBOOT_SCRIPT ";script",                  nullptr,     OPTION_STRING,     "lua script to execute after machine boot" },
	{ OPTION_CONSOLE,                                    "0",         OPTION_BOOLEAN,    "enable emulator LUA console" },
	{ OPTION_PLUGINS,                                    "1",         OPTION_BOOLEAN,    "enable LUA plugin support" },
	{ OPTION_PLUGIN,                                     nullptr,     OPTION_STRING,     "list of plugins to enable" },
	{ OPTION_NO_PLUGIN,                                  nullptr,     OPTION_STRING,     "list of plugins to disable" },
	{ OPTION_LANGUAGE ";lang",                           "English",   OPTION_STRING,     "display language" },

<<<<<<< HEAD
	{ nullptr,                                nullptr,           OPTION_HEADER,  "HTTP SERVER OPTIONS" },
	{ OPTION_HTTP,                            "0",               OPTION_BOOLEAN, "HTTP server enable" },
	{ OPTION_HTTP_PORT,                       "8080",            OPTION_INTEGER, "HTTP server port" },
	{ OPTION_HTTP_ROOT,                       "web",             OPTION_STRING,  "HTTP server document root" },
	// learning environment options
	{ nullptr,                                nullptr,           OPTION_HEADER,     "LEARNING ENVIRONMENT OPTIONS" },
	{ OPTION_LE_USE,                          "0",               OPTION_BOOLEAN, "enable learning environment" },
	{ OPTION_LE_LIBRARY ";le",                nullptr,           OPTION_STRING, "library that should be given control to" },
	{ OPTION_LE_SHOW,                         "1",               OPTION_BOOLEAN, "display screen when learning environment is enabled (dangerous to turn off)"},
	{ OPTION_LE_OPTIONS,                      "",                OPTION_STRING, "options to pass to the learning environment" },
	{ OPTION_LE_PLAYER,                       "1",               OPTION_INTEGER, "player that learning environment plays as" },
	{ OPTION_LE_DATA_PATH,                    ".",                OPTION_STRING, "directory where gameover and score data is stored" },
=======
	{ nullptr,                                           nullptr,     OPTION_HEADER,     "HTTP SERVER OPTIONS" },
	{ OPTION_HTTP,                                       "0",         OPTION_BOOLEAN,    "HTTP server enable" },
	{ OPTION_HTTP_PORT,                                  "8080",      OPTION_INTEGER,    "HTTP server port" },
	{ OPTION_HTTP_ROOT,                                  "web",       OPTION_STRING,     "HTTP server document root" },
>>>>>>> e8f4674f

	{ nullptr }
};



//**************************************************************************
//  CUSTOM OPTION ENTRIES AND SUPPORT CLASSES
//**************************************************************************

namespace
{
	// custom option entry for the system name
	class system_name_option_entry : public core_options::entry
	{
	public:
		system_name_option_entry(emu_options &host)
			: entry(OPTION_SYSTEMNAME)
			, m_host(host)
		{
		}

		virtual const char *value() const override
		{
			// This is returning an empty string instead of nullptr to signify that
			// specifying the value is a meaningful operation.  The option types that
			// return nullptr are option types that cannot have a value (e.g. - commands)
			//
			// See comments in core_options::entry::value() and core_options::simple_entry::value()
			return m_host.system() ? m_host.system()->name : "";
		}

	protected:
		virtual void internal_set_value(std::string &&newvalue) override
		{
			m_host.set_system_name(std::move(newvalue));
		}

	private:
		emu_options &m_host;
	};

	// custom option entry for the software name
	class software_name_option_entry : public core_options::entry
	{
	public:
		software_name_option_entry(emu_options &host)
			: entry(OPTION_SOFTWARENAME)
			, m_host(host)
		{
		}

	protected:
		virtual void internal_set_value(std::string &&newvalue) override
		{
			m_host.set_software(std::move(newvalue));
		}

	private:
		emu_options &m_host;
	};

	// custom option entry for slots
	class slot_option_entry : public core_options::entry
	{
	public:
		slot_option_entry(const char *name, slot_option &host)
			: entry(name)
			, m_host(host)
		{
		}

		virtual const char *value() const override
		{
			const char *result = nullptr;
			if (m_host.specified())
			{
				// m_temp is a temporary variable used to keep the specified value
				// so the result can be returned as 'const char *'.  Obviously, this
				// value will be trampled upon if value() is called again.  This doesn't
				// happen in practice
				//
				// In reality, I want to really return std::optional<std::string> here
				m_temp = m_host.specified_value();
				result = m_temp.c_str();
			}
			return result;
		}

	protected:
		virtual void internal_set_value(std::string &&newvalue) override
		{
			m_host.specify(std::move(newvalue), false);
		}

	private:
		slot_option &       m_host;
		mutable std::string m_temp;
	};

	// custom option entry for images
	class image_option_entry : public core_options::entry
	{
	public:
		image_option_entry(std::vector<std::string> &&names, image_option &host)
			: entry(std::move(names))
			, m_host(host)
		{
		}

		virtual const char *value() const override
		{
			return m_host.value().c_str();
		}

	protected:
		virtual void internal_set_value(std::string &&newvalue) override
		{
			m_host.specify(std::move(newvalue), false);
		}

	private:
		image_option &m_host;
	};

	// existing option tracker class; used by slot/image calculus to identify existing
	// options for later purging
	template<typename T>
	class existing_option_tracker
	{
	public:
		existing_option_tracker(const std::unordered_map<std::string, T> &map)
		{
			m_vec.reserve(map.size());
			for (const auto &entry : map)
				m_vec.push_back(&entry.first);
		}

		template<typename TStr>
		void remove(const TStr &str)
		{
			auto iter = std::find_if(
				m_vec.begin(),
				m_vec.end(),
				[&str](const auto &x) { return *x == str; });
			if (iter != m_vec.end())
				m_vec.erase(iter);
		}

		std::vector<const std::string *>::iterator begin() { return m_vec.begin(); }
		std::vector<const std::string *>::iterator end() { return m_vec.end(); }

	private:
		std::vector<const std::string *> m_vec;
	};


	//-------------------------------------------------
	//  get_full_option_names
	//-------------------------------------------------

	std::vector<std::string> get_full_option_names(const device_image_interface &image)
	{
		std::vector<std::string> result;

		result.push_back(image.instance_name());
		result.push_back(image.brief_instance_name());

		if (strcmp(image.device_typename(image.image_type()), image.instance_name().c_str()) == 0)
		{
			result.push_back(image.instance_name() + "1");
			result.push_back(image.brief_instance_name() + "1");
		}
		return result;
	}


	//-------------------------------------------------
	//  conditionally_peg_priority
	//-------------------------------------------------

	void conditionally_peg_priority(core_options::entry::weak_ptr &entry, bool peg_priority)
	{
		// if the [image|slot] entry was specified outside of the context of the options sytem, we need
		// to peg the priority of any associated core_options::entry at the maximum priority
		if (peg_priority && !entry.expired())
			entry.lock()->set_priority(OPTION_PRIORITY_MAXIMUM);
	}
}


//**************************************************************************
//  EMU OPTIONS
//**************************************************************************

//-------------------------------------------------
//  emu_options - constructor
//-------------------------------------------------

emu_options::emu_options(option_support support)
	: m_support(support)
	, m_system(nullptr)
	, m_coin_impulse(0)
	, m_joystick_contradictory(false)
	, m_sleep(true)
	, m_refresh_speed(false)
	, m_ui(UI_CABINET)
{
	// add entries
	if (support == option_support::FULL || support == option_support::GENERAL_AND_SYSTEM)
		add_entry(std::make_shared<system_name_option_entry>(*this));
	if (support == option_support::FULL)
		add_entry(std::make_shared<software_name_option_entry>(*this));
	add_entries(emu_options::s_option_entries);

	// adding handlers to keep copies of frequently requested options in member variables
	set_value_changed_handler(OPTION_COIN_IMPULSE,              [this](const char *value) { m_coin_impulse = int_value(OPTION_COIN_IMPULSE); });
	set_value_changed_handler(OPTION_JOYSTICK_CONTRADICTORY,    [this](const char *value) { m_joystick_contradictory = bool_value(OPTION_JOYSTICK_CONTRADICTORY); });
	set_value_changed_handler(OPTION_SLEEP,                     [this](const char *value) { m_sleep = bool_value(OPTION_SLEEP); });
	set_value_changed_handler(OPTION_REFRESHSPEED,              [this](const char *value) { m_sleep = bool_value(OPTION_REFRESHSPEED); });
	set_value_changed_handler(OPTION_UI, [this](const std::string &value)
	{
		if (value == "simple")
			m_ui = UI_SIMPLE;
		else
			m_ui = UI_CABINET;
	});
}


//-------------------------------------------------
//  emu_options - destructor
//-------------------------------------------------

emu_options::~emu_options()
{
}


//-------------------------------------------------
//  system_name
//-------------------------------------------------

const char *emu_options::system_name() const
{
	return m_system ? m_system->name : "";
}


//-------------------------------------------------
//  set_system_name - called to set the system
//  name; will adjust slot/image options as appropriate
//-------------------------------------------------

void emu_options::set_system_name(std::string &&new_system_name)
{
	const game_driver *new_system = nullptr;

	// we are making an attempt - record what we're attempting
	m_attempted_system_name = std::move(new_system_name);

	// was a system name specified?
	if (!m_attempted_system_name.empty())
	{
		// if so, first extract the base name (the reason for this is drag-and-drop on Windows; a side
		// effect is a command line like 'mame pacman.foo' will work correctly, but so be it)
		std::string new_system_base_name = core_filename_extract_base(m_attempted_system_name, true);

		// perform the lookup (and error if it cannot be found)
		int index = driver_list::find(new_system_base_name.c_str());
		if (index < 0)
			throw options_error_exception("Unknown system '%s'", m_attempted_system_name);
		new_system = &driver_list::driver(index);
	}

	// did we change anything?
	if (new_system != m_system)
	{
		// if so, specify the new system and update (if we're fully supporting slot/image options)
		m_system = new_system;
		m_software_name.clear();
		if (m_support == option_support::FULL)
			update_slot_and_image_options();
	}
}


//-------------------------------------------------
//  set_system_name - called to set the system
//  name; will adjust slot/image options as appropriate
//-------------------------------------------------

void emu_options::set_system_name(const std::string &new_system_name)
{
	set_system_name(std::string(new_system_name));
}


//-------------------------------------------------
//  update_slot_and_image_options
//-------------------------------------------------

void emu_options::update_slot_and_image_options()
{
	bool changed;
	do
	{
		changed = false;

		// first we add and remove slot options depending on what has been configured in the
		// device, bringing m_slot_options up to a state where it matches machine_config
		if (add_and_remove_slot_options())
			changed = true;

		// second, we perform an analgous operation with m_image_options
		if (add_and_remove_image_options())
			changed = true;

		// if we changed anything, we should reevaluate existing options
		if (changed)
			reevaluate_default_card_software();
	} while (changed);
}


//-------------------------------------------------
//  add_and_remove_slot_options - add any missing
//  and/or purge extraneous slot options
//-------------------------------------------------

bool emu_options::add_and_remove_slot_options()
{
	bool changed = false;

	// first, create a list of existing slot options; this is so we can purge
	// any stray slot options that are no longer pertinent when we're done
	existing_option_tracker<::slot_option> existing(m_slot_options);

	// it is perfectly legal for this to be called without a system; we
	// need to check for that condition!
	if (m_system)
	{
		// create the configuration
		machine_config config(*m_system, *this);

		for (const device_slot_interface &slot : slot_interface_iterator(config.root_device()))
		{
			// come up with the cannonical name of the slot
			const char *slot_option_name = slot.slot_name();

			// erase this option from existing (so we don't purge it later)
			existing.remove(slot_option_name);

			// do we need to add this option?
			if (!has_slot_option(slot_option_name))
			{
				// we do - add it to m_slot_options
				auto pair = std::make_pair(slot_option_name, ::slot_option(*this, slot.default_option()));
				::slot_option &new_option(m_slot_options.emplace(std::move(pair)).first->second);
				changed = true;

				// for non-fixed slots, this slot needs representation in the options collection
				if (!slot.fixed())
				{
					// first device? add the header as to be pretty
					const char *header = "SLOT DEVICES";
					if (!header_exists(header))
						add_header(header);

					// create a new entry in the options
					auto new_entry = new_option.setup_option_entry(slot_option_name);

					// and add it
					add_entry(std::move(new_entry), header);
				}
			}

		}
	}

	// at this point we need to purge stray slot options that may no longer be pertinent
	for (auto &opt_name : existing)
	{
		auto iter = m_slot_options.find(*opt_name);
		assert(iter != m_slot_options.end());

		// if this is represented in core_options, remove it
		if (iter->second.option_entry())
			remove_entry(*iter->second.option_entry());

		// remove this option
		m_slot_options.erase(iter);
		changed = true;
	}

	return changed;
}


//-------------------------------------------------
//  add_and_remove_slot_options - add any missing
//  and/or purge extraneous slot options
//-------------------------------------------------

bool emu_options::add_and_remove_image_options()
{
	// The logic for image options is superficially similar to the logic for slot options, but
	// there is one larger piece of complexity.  The image instance names (returned by the
	// image_instance() call and surfaced in the UI) may change simply because we've added more
	// devices.  This is because the instance_name() for a singular cartridge device might be
	// "cartridge" starting out, but become "cartridge1" when another cartridge device is added.
	//
	// To get around this behavior, our internal data structures work in terms of what is
	// returned by cannonical_instance_name(), which will be something like "cartridge1" both
	// for a singular cartridge device and the first cartridge in a multi cartridge system.
	//
	// The need for this behavior was identified by Tafoid when the following command line
	// regressed:
	//
	//      mame snes bsxsore -cart2 bszelda
	//
	// Before we were accounting for this behavior, 'bsxsore' got stored in "cartridge" and
	// the association got lost when the second cartridge was added.

	bool changed = false;

	// first, create a list of existing image options; this is so we can purge
	// any stray slot options that are no longer pertinent when we're done; we
	// have to do this for both "flavors" of name
	existing_option_tracker<::image_option> existing(m_image_options_cannonical);

	// wipe the non-cannonical image options; we're going to rebuild it
	m_image_options.clear();

	// it is perfectly legal for this to be called without a system; we
	// need to check for that condition!
	if (m_system)
	{
		// create the configuration
		machine_config config(*m_system, *this);

		// iterate through all image devices
		for (device_image_interface &image : image_interface_iterator(config.root_device()))
		{
			const std::string &cannonical_name(image.cannonical_instance_name());

			// erase this option from existing (so we don't purge it later)
			existing.remove(cannonical_name);

			// do we need to add this option?
			auto iter = m_image_options_cannonical.find(cannonical_name);
			::image_option *this_option = iter != m_image_options_cannonical.end() ? &iter->second : nullptr;
			if (!this_option)
			{
				// we do - add it to both m_image_options_cannonical and m_image_options
				auto pair = std::make_pair(cannonical_name, ::image_option(*this, image.cannonical_instance_name()));
				this_option = &m_image_options_cannonical.emplace(std::move(pair)).first->second;
				changed = true;

				// if this image is user loadable, we have to surface it in the core_options
				if (image.user_loadable())
				{
					// first device? add the header as to be pretty
					const char *header = "IMAGE DEVICES";
					if (!header_exists(header))
						add_header(header);

					// name this options
					auto names = get_full_option_names(image);

					// create a new entry in the options
					auto new_entry = this_option->setup_option_entry(std::move(names));

					// and add it
					add_entry(std::move(new_entry), header);
				}
			}

			// whether we added it or we didn't, we have to add it to the m_image_option map
			m_image_options[image.instance_name()] = this_option;
		}
	}

	// at this point we need to purge stray image options that may no longer be pertinent
	for (auto &opt_name : existing)
	{
		auto iter = m_image_options_cannonical.find(*opt_name);
		assert(iter != m_image_options_cannonical.end());

		// if this is represented in core_options, remove it
		if (iter->second.option_entry())
			remove_entry(*iter->second.option_entry());

		// remove this option
		m_image_options_cannonical.erase(iter);
		changed = true;
	}

	return changed;
}


//-------------------------------------------------
//  reevaluate_default_card_software - based on recent
//  changes in what images are mounted, give drivers
//  a chance to specify new default slot options
//-------------------------------------------------

void emu_options::reevaluate_default_card_software()
{
	// if we don't have a system specified, this is
	// a meaningless operation
	if (!m_system)
		return;

	bool found;
	do
	{
		// set up the machine_config
		machine_config config(*m_system, *this);
		found = false;

		// iterate through all slot devices
		for (device_slot_interface &slot : slot_interface_iterator(config.root_device()))
		{
			// retrieve info about the device instance
			auto &slot_opt(slot_option(slot.slot_name()));

			// device_slot_interface::get_default_card_software() is essentially a hook
			// that lets devices provide a feedback loop to force a specified software
			// list entry to be loaded
			//
			// In the repeated cycle of adding slots and slot devices, this gives a chance
			// for devices to "plug in" default software list items.  Of course, the fact
			// that this is all shuffling options is brittle and roundabout, but such is
			// the nature of software lists.
			//
			// In reality, having some sort of hook into the pipeline of slot/device evaluation
			// makes sense, but the fact that it is joined at the hip to device_image_interface
			// and device_slot_interface is unfortunate
			std::string default_card_software = get_default_card_software(slot);
			if (slot_opt.default_card_software() != default_card_software)
			{
				slot_opt.set_default_card_software(std::move(default_card_software));

				// calling set_default_card_software() can cause a cascade of slot/image
				// evaluations; we need to bail out of this loop because the iterator
				// may be bad
				found = true;
				break;
			}
		}
	} while (found);
}


//-------------------------------------------------
//  get_default_card_software
//-------------------------------------------------

std::string emu_options::get_default_card_software(device_slot_interface &slot)
{
	std::string image_path;
	std::function<bool(util::core_file &, std::string&)> get_hashfile_extrainfo;

	// figure out if an image option has been specified, and if so, get the image path out of the options
	device_image_interface *image = dynamic_cast<device_image_interface *>(&slot);
	if (image)
	{
		image_path = image_option(image->instance_name()).value();

		get_hashfile_extrainfo = [image, this](util::core_file &file, std::string &extrainfo)
		{
			util::hash_collection hashes = image->calculate_hash_on_file(file);

			return hashfile_extrainfo(
				hash_path(),
				image->device().mconfig().gamedrv(),
				hashes,
				extrainfo);
		};
	}

	// create the hook
	get_default_card_software_hook hook(image_path, std::move(get_hashfile_extrainfo));

	// and invoke the slot's implementation of get_default_card_software()
	return slot.get_default_card_software(hook);
}


//-------------------------------------------------
//  set_software - called to load "unqualified"
//  software out of a software list (e.g. - "mame nes 'zelda'")
//-------------------------------------------------

void emu_options::set_software(std::string &&new_software)
{
	// identify any options as a result of softlists
	software_options softlist_opts = evaluate_initial_softlist_options(new_software);

	while (!softlist_opts.slot.empty() || !softlist_opts.image.empty())
	{
		// track how many options we have
		size_t before_size = softlist_opts.slot.size() + softlist_opts.image.size();

		// keep a list of deferred options, in case anything is applied
		// out of order
		software_options deferred_opts;

		// distribute slot options
		for (auto &slot_opt : softlist_opts.slot)
		{
			auto iter = m_slot_options.find(slot_opt.first);
			if (iter != m_slot_options.end())
				iter->second.specify(std::move(slot_opt.second));
			else
				deferred_opts.slot[slot_opt.first] = std::move(slot_opt.second);
		}

		// distribute image options
		for (auto &image_opt : softlist_opts.image)
		{
			auto iter = m_image_options.find(image_opt.first);
			if (iter != m_image_options.end())
				iter->second->specify(std::move(image_opt.second));
			else
				deferred_opts.image[image_opt.first] = std::move(image_opt.second);
		}

		// keep any deferred options for the next round
		softlist_opts = std::move(deferred_opts);

		// do we have any pending options after failing to distribute any?
		size_t after_size = softlist_opts.slot.size() + softlist_opts.image.size();
		if ((after_size > 0) && after_size >= before_size)
			throw options_error_exception("Could not assign software option");
	}

	// we've succeeded; update the set name
	m_software_name = std::move(new_software);
}


//-------------------------------------------------
//  evaluate_initial_softlist_options
//-------------------------------------------------

emu_options::software_options emu_options::evaluate_initial_softlist_options(const std::string &software_identifier)
{
	software_options results;

	// load software specified at the command line (if any of course)
	if (!software_identifier.empty())
	{
		// we have software; first identify the proper game_driver
		if (!m_system)
			throw options_error_exception("Cannot specify software without specifying system");

		// and set up a configuration
		machine_config config(*m_system, *this);
		software_list_device_iterator iter(config.root_device());
		if (iter.count() == 0)
			throw emu_fatalerror(EMU_ERR_FATALERROR, "Error: unknown option: %s\n", software_identifier.c_str());

		// and finally set up the stack
		std::stack<std::string> software_identifier_stack;
		software_identifier_stack.push(software_identifier);

		// we need to keep evaluating softlist identifiers until the stack is empty
		while (!software_identifier_stack.empty())
		{
			// pop the identifier
			std::string current_software_identifier = std::move(software_identifier_stack.top());
			software_identifier_stack.pop();

			// and parse it
			std::string list_name, software_name;
			auto colon_pos = current_software_identifier.find_first_of(':');
			if (colon_pos != std::string::npos)
			{
				list_name = current_software_identifier.substr(0, colon_pos);
				software_name = current_software_identifier.substr(colon_pos + 1);
			}
			else
			{
				software_name = current_software_identifier;
			}

			// loop through all softlist devices, and try to find one capable of handling the requested software
			bool found = false;
			bool compatible = false;
			for (software_list_device &swlistdev : iter)
			{
				if (list_name.empty() || (list_name == swlistdev.list_name()))
				{
					const software_info *swinfo = swlistdev.find(software_name);
					if (swinfo != nullptr)
					{
						// loop through all parts
						for (const software_part &swpart : swinfo->parts())
						{
							// only load compatible software this way
							if (swlistdev.is_compatible(swpart) == SOFTWARE_IS_COMPATIBLE)
							{
								// we need to find a mountable image slot, but we need to ensure it is a slot
								// for which we have not already distributed a part to
								device_image_interface *image = software_list_device::find_mountable_image(
									config,
									swpart,
									[&results](const device_image_interface &candidate) { return results.image.count(candidate.instance_name()) == 0; });

								// did we find a slot to put this part into?
								if (image != nullptr)
								{
									// we've resolved this software
									results.image[image->instance_name()] = string_format("%s:%s:%s", swlistdev.list_name(), software_name, swpart.name());

									// does this software part have a requirement on another part?
									const char *requirement = swpart.feature("requirement");
									if (requirement)
										software_identifier_stack.push(requirement);
								}
								compatible = true;
							}
							found = true;
						}

						// identify other shared features specified as '<<slot name>>_default'
						//
						// example from SMS:
						//
						//  <software name = "alexbmx">
						//      ...
						//      <sharedfeat name = "ctrl1_default" value = "paddle" />
						//  </software>
						for (const feature_list_item &fi : swinfo->shared_info())
						{
							const std::string default_suffix = "_default";
							if (fi.name().size() > default_suffix.size()
								&& fi.name().compare(fi.name().size() - default_suffix.size(), default_suffix.size(), default_suffix) == 0)
							{
								std::string slot_name = fi.name().substr(0, fi.name().size() - default_suffix.size());
								results.slot[slot_name] = fi.value();
							}
						}
					}
				}
				if (compatible)
					break;
			}

			if (!compatible)
			{
				software_list_device::display_matches(config, nullptr, software_name);

				// The text of this options_error_exception() is then passed to osd_printf_error() in cli_frontend::execute().  Therefore, it needs
				// to be human readable text.  We want to snake through a message about software incompatibility while being silent if that is not
				// the case.
				//
				// Arguably, anything related to user-visible text should really be done within src/frontend.  The invocation of
				// software_list_device::display_matches() should really be done there as well
				if (!found)
					throw options_error_exception("");
				else
					throw options_error_exception("Software '%s' is incompatible with system '%s'\n", software_name, m_system->name);
			}
		}
	}
	return results;
}


//-------------------------------------------------
//  find_slot_option
//-------------------------------------------------

const slot_option *emu_options::find_slot_option(const std::string &device_name) const
{
	auto iter = m_slot_options.find(device_name);
	return iter != m_slot_options.end() ? &iter->second : nullptr;
}

slot_option *emu_options::find_slot_option(const std::string &device_name)
{
	auto iter = m_slot_options.find(device_name);
	return iter != m_slot_options.end() ? &iter->second : nullptr;
}



//-------------------------------------------------
//  slot_option
//-------------------------------------------------

const slot_option &emu_options::slot_option(const std::string &device_name) const
{
	const ::slot_option *opt = find_slot_option(device_name);
	assert(opt && "Attempt to access non-existent slot option");
	return *opt;
}

slot_option &emu_options::slot_option(const std::string &device_name)
{
	::slot_option *opt = find_slot_option(device_name);
	assert(opt && "Attempt to access non-existent slot option");
	return *opt;
}


//-------------------------------------------------
//  image_option
//-------------------------------------------------

const image_option &emu_options::image_option(const std::string &device_name) const
{
	auto iter = m_image_options.find(device_name);
	assert(iter != m_image_options.end() && "Attempt to access non-existent image option");
	return *iter->second;
}

image_option &emu_options::image_option(const std::string &device_name)
{
	auto iter = m_image_options.find(device_name);
	assert(iter != m_image_options.end() && "Attempt to access non-existent image option");
	return *iter->second;
}


//-------------------------------------------------
//  command_argument_processed
//-------------------------------------------------

void emu_options::command_argument_processed()
{
	// some command line arguments require that the system name be set, so we can get slot options
	if (command_arguments().size() == 1 &&
		(command() == "listdevices" || (command() == "listslots") || (command() == "listmedia")))
	{
		set_system_name(command_arguments()[0]);
	}
}


//**************************************************************************
//  SLOT OPTIONS
//**************************************************************************

//-------------------------------------------------
//  slot_option ctor
//-------------------------------------------------

slot_option::slot_option(emu_options &host, const char *default_value)
	: m_host(host)
	, m_specified(false)
	, m_default_value(default_value ? default_value : "")
{
}


//-------------------------------------------------
//  slot_option::value
//-------------------------------------------------

const std::string &slot_option::value() const
{
	// There are a number of ways that the value can be determined; there
	// is a specific order of precedence:
	//
	//  1.  Highest priority is whatever may have been specified by the user (whether it
	//      was specified at the command line, an INI file, or in the UI).  We keep track
	//      of whether these values were specified this way
	//
	//      Take note that slots have a notion of being "selectable".  Slots that are not
	//      marked as selectable cannot be specified with this technique
	//
	//  2.  Next highest is what is returned from get_default_card_software()
	//
	//  3.  Last in priority is what was specified as the slot default.  This comes from
	//      device setup
	if (m_specified)
		return m_specified_value;
	else if (!m_default_card_software.empty())
		return m_default_card_software;
	else
		return m_default_value;
}


//-------------------------------------------------
//  slot_option::specified_value
//-------------------------------------------------

std::string slot_option::specified_value() const
{
	std::string result;
	if (m_specified)
	{
		result = m_specified_bios.empty()
			? m_specified_value
			: util::string_format("%s,bios=%s", m_specified_value, m_specified_bios);
	}
	return result;
}


//-------------------------------------------------
//  slot_option::specify
//-------------------------------------------------

void slot_option::specify(std::string &&text, bool peg_priority)
{
	// record the old value; we may need to trigger an update
	const std::string old_value = value();

	// we need to do some elementary parsing here
	const char *bios_arg = ",bios=";
	const size_t pos = text.find(bios_arg);
	if (pos != std::string::npos)
	{
		m_specified = true;
		m_specified_value = text.substr(0, pos);
		m_specified_bios = text.substr(pos + strlen(bios_arg));
	}
	else
	{
		m_specified = true;
		m_specified_value = std::move(text);
		m_specified_bios = "";
	}

	conditionally_peg_priority(m_entry, peg_priority);

	// we may have changed
	possibly_changed(old_value);
}


//-------------------------------------------------
//  slot_option::specify
//-------------------------------------------------

void slot_option::specify(const std::string &text, bool peg_priority)
{
	specify(std::string(text), peg_priority);
}


//-------------------------------------------------
//  slot_option::set_default_card_software
//-------------------------------------------------

void slot_option::set_default_card_software(std::string &&s)
{
	// record the old value; we may need to trigger an update
	const std::string old_value = value();

	// update the default card software
	m_default_card_software = std::move(s);

	// we may have changed
	possibly_changed(old_value);
}


//-------------------------------------------------
//  slot_option::possibly_changed
//-------------------------------------------------

void slot_option::possibly_changed(const std::string &old_value)
{
	if (value() != old_value)
		m_host.update_slot_and_image_options();
}


//-------------------------------------------------
//  slot_option::set_bios
//-------------------------------------------------

void slot_option::set_bios(std::string &&text)
{
	if (!m_specified)
	{
		m_specified = true;
		m_specified_value = value();
	}
	m_specified_bios = std::move(text);
}


//-------------------------------------------------
//  slot_option::setup_option_entry
//-------------------------------------------------

core_options::entry::shared_ptr slot_option::setup_option_entry(const char *name)
{
	// this should only be called once
	assert(m_entry.expired());

	// create the entry and return it
	core_options::entry::shared_ptr entry = std::make_shared<slot_option_entry>(name, *this);
	m_entry = entry;
	return entry;
}


//**************************************************************************
//  IMAGE OPTIONS
//**************************************************************************

//-------------------------------------------------
//  image_option ctor
//-------------------------------------------------

image_option::image_option(emu_options &host, const std::string &cannonical_instance_name)
	: m_host(host)
	, m_canonical_instance_name(cannonical_instance_name)
{
}


//-------------------------------------------------
//  image_option::specify
//-------------------------------------------------

void image_option::specify(const std::string &value, bool peg_priority)
{
	if (value != m_value)
	{
		m_value = value;
		m_host.reevaluate_default_card_software();
	}
	conditionally_peg_priority(m_entry, peg_priority);
}

void image_option::specify(std::string &&value, bool peg_priority)
{
	if (value != m_value)
	{
		m_value = std::move(value);
		m_host.reevaluate_default_card_software();
	}
	conditionally_peg_priority(m_entry, peg_priority);
}


//-------------------------------------------------
//  image_option::setup_option_entry
//-------------------------------------------------

core_options::entry::shared_ptr image_option::setup_option_entry(std::vector<std::string> &&names)
{
	// this should only be called once
	assert(m_entry.expired());

	// create the entry and return it
	core_options::entry::shared_ptr entry = std::make_shared<image_option_entry>(std::move(names), *this);
	m_entry = entry;
	return entry;
}<|MERGE_RESOLUTION|>--- conflicted
+++ resolved
@@ -207,11 +207,11 @@
 	{ OPTION_NO_PLUGIN,                                  nullptr,     OPTION_STRING,     "list of plugins to disable" },
 	{ OPTION_LANGUAGE ";lang",                           "English",   OPTION_STRING,     "display language" },
 
-<<<<<<< HEAD
-	{ nullptr,                                nullptr,           OPTION_HEADER,  "HTTP SERVER OPTIONS" },
-	{ OPTION_HTTP,                            "0",               OPTION_BOOLEAN, "HTTP server enable" },
-	{ OPTION_HTTP_PORT,                       "8080",            OPTION_INTEGER, "HTTP server port" },
-	{ OPTION_HTTP_ROOT,                       "web",             OPTION_STRING,  "HTTP server document root" },
+	{ nullptr,                                           nullptr,     OPTION_HEADER,     "HTTP SERVER OPTIONS" },
+	{ OPTION_HTTP,                                       "0",         OPTION_BOOLEAN,    "HTTP server enable" },
+	{ OPTION_HTTP_PORT,                                  "8080",      OPTION_INTEGER,    "HTTP server port" },
+	{ OPTION_HTTP_ROOT,                                  "web",       OPTION_STRING,     "HTTP server document root" },
+
 	// learning environment options
 	{ nullptr,                                nullptr,           OPTION_HEADER,     "LEARNING ENVIRONMENT OPTIONS" },
 	{ OPTION_LE_USE,                          "0",               OPTION_BOOLEAN, "enable learning environment" },
@@ -220,12 +220,6 @@
 	{ OPTION_LE_OPTIONS,                      "",                OPTION_STRING, "options to pass to the learning environment" },
 	{ OPTION_LE_PLAYER,                       "1",               OPTION_INTEGER, "player that learning environment plays as" },
 	{ OPTION_LE_DATA_PATH,                    ".",                OPTION_STRING, "directory where gameover and score data is stored" },
-=======
-	{ nullptr,                                           nullptr,     OPTION_HEADER,     "HTTP SERVER OPTIONS" },
-	{ OPTION_HTTP,                                       "0",         OPTION_BOOLEAN,    "HTTP server enable" },
-	{ OPTION_HTTP_PORT,                                  "8080",      OPTION_INTEGER,    "HTTP server port" },
-	{ OPTION_HTTP_ROOT,                                  "web",       OPTION_STRING,     "HTTP server document root" },
->>>>>>> e8f4674f
 
 	{ nullptr }
 };
