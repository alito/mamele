// license:BSD-3-Clause
// copyright-holders:Aaron Giles
/***************************************************************************

    video.h

    Core MAME video routines.

***************************************************************************/

#pragma once

#ifndef __EMU_H__
#error Dont include this file directly; include emu.h instead.
#endif

#ifndef MAME_EMU_VIDEO_H
#define MAME_EMU_VIDEO_H

#include "recording.h"

#include <system_error>


//**************************************************************************
//  CONSTANTS
//**************************************************************************

// number of levels of frameskipping supported
constexpr int FRAMESKIP_LEVELS = 12;
constexpr int MAX_FRAMESKIP = FRAMESKIP_LEVELS - 2;


//**************************************************************************
//  TYPE DEFINITIONS
//**************************************************************************

// ======================> video_manager

class video_manager
{
	friend class screen_device;

public:
	// construction/destruction
	video_manager(running_machine &machine);

	// getters
	running_machine &machine() const { return m_machine; }
	bool skip_this_frame() const { return m_skipping_this_frame; }
	int speed_factor() const { return m_speed; }
	int frameskip() const { return m_auto_frameskip ? -1 : m_frameskip_level; }
	bool throttled() const { return m_throttled; }
	float throttle_rate() const { return m_throttle_rate; }
	bool fastforward() const { return m_fastforward; }

	// setters
	void set_frameskip(int frameskip);
	void set_throttled(bool throttled) { m_throttled = throttled; }
	void set_throttle_rate(float throttle_rate) { m_throttle_rate = throttle_rate; }
	void set_fastforward(bool ffwd) { m_fastforward = ffwd; }
	void set_output_changed() { m_output_changed = true; }

	// misc
	void toggle_record_movie(movie_recording::format format);
	std::error_condition open_next(emu_file &file, const char *extension, uint32_t index = 0);
	void compute_snapshot_size(s32 &width, s32 &height);
	void pixels(u32 *buffer);

	// render a frame
	void frame_update(bool from_debugger = false);

	// current speed helpers
	std::string speed_text();
	double speed_percent() const { return m_speed_percent; }
	int effective_frameskip() const;

	// snapshots
	bool snap_native() const { return m_snap_native; }
	render_target &snapshot_target() { return *m_snap_target; }
	void save_snapshot(screen_device *screen, emu_file &file);
	void save_active_screen_snapshots();

	// movies
	void begin_recording(const char *name, movie_recording::format format);
	void end_recording();
	void add_sound_to_recording(const s16 *sound, int numsamples);
	bool is_recording() const { return !m_movie_recordings.empty(); }

private:
	// internal helpers
	void exit();
	void screenless_update_callback(void *ptr, int param);
	void postload();

	// effective value helpers
	bool effective_autoframeskip() const;
	bool effective_throttle() const;

	// speed and throttling helpers
	int original_speed_setting() const;
	bool finish_screen_updates();
	void update_throttle(attotime emutime);
	osd_ticks_t throttle_until_ticks(osd_ticks_t target_ticks);
	void update_frameskip();
	void update_refresh_speed();
	void recompute_speed(const attotime &emutime);

	// snapshot/movie helpers
	void create_snapshot_bitmap(screen_device *screen);
	void record_frame();

	// movies
	void begin_recording_screen(const std::string &filename, uint32_t index, screen_device *screen, movie_recording::format format);

	// internal state
	running_machine &   m_machine;                  // reference to our machine

	// screenless systems
	emu_timer *         m_screenless_frame_timer;   // timer to signal VBLANK start
	bool                m_output_changed;           // did an output element change?

	// throttling calculations
	osd_ticks_t         m_throttle_last_ticks;      // osd_ticks the last call to throttle
	attotime            m_throttle_realtime;        // real time the last call to throttle
	attotime            m_throttle_emutime;         // emulated time the last call to throttle
	u32                 m_throttle_history;         // history of frames where we were fast enough

	// dynamic speed computation
	osd_ticks_t         m_speed_last_realtime;      // real time at the last speed calculation
	attotime            m_speed_last_emutime;       // emulated time at the last speed calculation
	double              m_speed_percent;            // most recent speed percentage

	// overall speed computation
	u32                 m_overall_real_seconds;     // accumulated real seconds at normal speed
	osd_ticks_t         m_overall_real_ticks;       // accumulated real ticks at normal speed
	attotime            m_overall_emutime;          // accumulated emulated time at normal speed
	u32                 m_overall_valid_counter;    // number of consecutive valid time periods

	// configuration
	bool                m_throttled;                // flag: true if we're currently throttled
	float               m_throttle_rate;            // target rate for throttling
	bool                m_fastforward;              // flag: true if we're currently fast-forwarding
	u32                 m_seconds_to_run;           // number of seconds to run before quitting
	bool                m_auto_frameskip;           // flag: true if we're automatically frameskipping
	u32                 m_speed;                    // overall speed (*1000)
	bool                m_low_latency;              // flag: true if we are throttling after blitting

	// frameskipping
	u8                  m_empty_skip_count;         // number of empty frames we have skipped
	u8                  m_frameskip_max;            // maximum frameskip level
	u8                  m_frameskip_level;          // current frameskip level
	u8                  m_frameskip_counter;        // counter that counts through the frameskip steps
	s8                  m_frameskip_adjust;
	bool                m_skipping_this_frame;      // flag: true if we are skipping the current frame
	osd_ticks_t         m_average_oversleep;        // average number of ticks the OSD oversleeps

	// snapshot stuff
	render_target *     m_snap_target;              // screen shapshot target
	bitmap_rgb32        m_snap_bitmap;              // screen snapshot bitmap
	bool                m_snap_native;              // are we using native per-screen layouts?
	s32                 m_snap_width;               // width of snapshots (0 == auto)
	s32                 m_snap_height;              // height of snapshots (0 == auto)

	// movie recordings
	std::vector<movie_recording::ptr> m_movie_recordings;

	static const bool   s_skiptable[FRAMESKIP_LEVELS][FRAMESKIP_LEVELS];

	static const attoseconds_t ATTOSECONDS_PER_SPEED_UPDATE = ATTOSECONDS_PER_SECOND / 4;
	static const int PAUSED_REFRESH_RATE = 30;
<<<<<<< HEAD

	bool                m_timecode_enabled;     // inp.timecode record enabled
	bool                m_timecode_write;       // Show/hide timer at right (partial time)
	std::string         m_timecode_text;        // Message for that video part (intro, gameplay, extra)
	attotime            m_timecode_start;       // Starting timer for that video part (intro, gameplay, extra)
	attotime            m_timecode_total;       // Show/hide timer at left (total elapsed on resulting video preview)

	// learning environment
	bool                m_learning_environment_enabled; // Whether the learning environment is enabled
	bool                m_show_screen_when_le_enabled; // Display the screen when the learning environment is enabled

=======
>>>>>>> fb21b789
};

#endif // MAME_EMU_VIDEO_H<|MERGE_RESOLUTION|>--- conflicted
+++ resolved
@@ -169,20 +169,11 @@
 
 	static const attoseconds_t ATTOSECONDS_PER_SPEED_UPDATE = ATTOSECONDS_PER_SECOND / 4;
 	static const int PAUSED_REFRESH_RATE = 30;
-<<<<<<< HEAD
-
-	bool                m_timecode_enabled;     // inp.timecode record enabled
-	bool                m_timecode_write;       // Show/hide timer at right (partial time)
-	std::string         m_timecode_text;        // Message for that video part (intro, gameplay, extra)
-	attotime            m_timecode_start;       // Starting timer for that video part (intro, gameplay, extra)
-	attotime            m_timecode_total;       // Show/hide timer at left (total elapsed on resulting video preview)
 
 	// learning environment
 	bool                m_learning_environment_enabled; // Whether the learning environment is enabled
 	bool                m_show_screen_when_le_enabled; // Display the screen when the learning environment is enabled
 
-=======
->>>>>>> fb21b789
 };
 
 #endif // MAME_EMU_VIDEO_H