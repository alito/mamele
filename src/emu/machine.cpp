// license:BSD-3-Clause
// copyright-holders:Aaron Giles
/***************************************************************************

    machine.cpp

    Controls execution of the core MAME system.

***************************************************************************/

#include "emu.h"

#include "config.h"
#include "crsshair.h"
#include "debug/debugcpu.h"
#include "debug/debugvw.h"
#include "debugger.h"
#include "dirtc.h"
#include "emuopts.h"
#include "fileio.h"
#include "http.h"
#include "image.h"
#include "main.h"
#include "natkeyboard.h"
#include "network.h"
#include "render.h"
#include "romload.h"
#include "tilemap.h"
#include "uiinput.h"

#include "ui/uimain.h"
#include "learning-environment.h"

#include "corestr.h"
#include "unzip.h"

#include "osdepend.h"

#include <rapidjson/writer.h>
#include <rapidjson/stringbuffer.h>

#include <ctime>

#if defined(__EMSCRIPTEN__)
#include <emscripten.h>
#endif



//**************************************************************************
//  RUNNING MACHINE
//**************************************************************************

osd_interface &running_machine::osd() const
{
	return m_manager.osd();
}

//-------------------------------------------------
//  running_machine - constructor
//-------------------------------------------------

running_machine::running_machine(const machine_config &_config, machine_manager &manager)
	: m_side_effects_disabled(0)
	, debug_flags(0)
	, m_config(_config)
	, m_system(_config.gamedrv())
	, m_manager(manager)
	, m_current_phase(machine_phase::PREINIT)
	, m_paused(false)
	, m_hard_reset_pending(false)
	, m_exit_pending(false)
	, m_soft_reset_timer(nullptr)
	, m_rand_seed(0x9d14abd7)
	, m_basename(_config.gamedrv().name)
	, m_sample_rate(_config.options().sample_rate())
	, m_saveload_schedule(saveload_schedule::NONE)
	, m_saveload_schedule_time(attotime::zero)
	, m_saveload_searchpath(nullptr)

	, m_save(*this)
	, m_memory(*this)
	, m_ioport(*this)
	, m_parameters(*this)
	, m_scheduler(*this)
{
	memset(&m_base_time, 0, sizeof(m_base_time));

	// set the machine on all devices
	device_enumerator iter(root_device());
	for (device_t &device : iter)
		device.set_machine(*this);

	// fetch core options
	if (options().debug())
		debug_flags = (DEBUG_FLAG_ENABLED | DEBUG_FLAG_CALL_HOOK) | (DEBUG_FLAG_OSD_ENABLED);
}


//-------------------------------------------------
//  ~running_machine - destructor
//-------------------------------------------------

running_machine::~running_machine()
{
}


//-------------------------------------------------
//  describe_context - return a string describing
//  which device is currently executing and its
//  PC
//-------------------------------------------------

std::string running_machine::describe_context() const
{
	device_execute_interface *executing = m_scheduler.currently_executing();
	if (executing != nullptr)
	{
		cpu_device *cpu = dynamic_cast<cpu_device *>(&executing->device());
		if (cpu != nullptr)
		{
			address_space &prg = cpu->space(AS_PROGRAM);
			return string_format(prg.is_octal() ? "'%s' (%0*o)" :  "'%s' (%0*X)", cpu->tag(), prg.logaddrchars(), cpu->pc());
		}
	}

	return std::string("(no context)");
}


//-------------------------------------------------
//  start - initialize the emulated machine
//-------------------------------------------------

void running_machine::start()
{
	// initialize basic can't-fail systems here
	m_configuration = std::make_unique<configuration_manager>(*this);
	m_input = std::make_unique<input_manager>(*this);
	m_output = std::make_unique<output_manager>(*this);
	m_render = std::make_unique<render_manager>(*this);
	m_bookkeeping = std::make_unique<bookkeeping_manager>(*this);

	// allocate a soft_reset timer
	m_soft_reset_timer = m_scheduler.timer_alloc(timer_expired_delegate(FUNC(running_machine::soft_reset), this));

	// initialize UI input
	m_ui_input = std::make_unique<ui_input_manager>(*this);

	// init the OSD layer
	m_manager.osd().init(*this);

<<<<<<< HEAD
	// determine if the learning environment should be enabled
	if (options().learning_environment_enabled()) {
		if (le_init(*this)) {
			fatalerror("Initialisation of learning environment failed\n");
		}		
	}

	// create the video manager
=======
	// create the video manager and UI manager
>>>>>>> b6d9756c
	m_video = std::make_unique<video_manager>(*this);
	m_ui = manager().create_ui(*this);
	m_ui->set_startup_text("Initializing...", true);

	// initialize the base time (needed for doing record/playback)
	::time(&m_base_time);

	// initialize the input system and input ports for the game
	// this must be done before memory_init in order to allow specifying
	// callbacks based on input port tags
	time_t newbase = m_ioport.initialize();
	if (newbase != 0)
		m_base_time = newbase;

	// initialize natural keyboard support after ports have been initialized
	m_natkeyboard = std::make_unique<natural_keyboard>(*this);

	// initialize the streams engine before the sound devices start
	m_sound = std::make_unique<sound_manager>(*this);

	// resolve objects that can be used by memory maps
	for (device_t &device : device_enumerator(root_device()))
		device.resolve_pre_map();

	// configure the address spaces, load ROMs (which needs
	// width/endianess of the spaces), then populate memory (which
	// needs rom bases), and finally initialize CPUs (which needs
	// complete address spaces).  These operations must proceed in this
	// order
	m_rom_load = std::make_unique<rom_load_manager>(*this);
	m_memory.initialize();

	// save the random seed or save states might be broken in drivers that use the rand() method
	save().save_item(NAME(m_rand_seed));

	// initialize image devices
	m_image = std::make_unique<image_manager>(*this);
	m_tilemap = std::make_unique<tilemap_manager>(*this);
	m_crosshair = std::make_unique<crosshair_manager>(*this);
	m_network = std::make_unique<network_manager>(*this);

	// initialize the debugger
	if ((debug_flags & DEBUG_FLAG_ENABLED) != 0)
	{
		m_debug_view = std::make_unique<debug_view_manager>(*this);
		m_debugger = std::make_unique<debugger_manager>(*this);
	}

	manager().create_custom(*this);

	// resolve objects that are created by memory maps
	for (device_t &device : device_enumerator(root_device()))
		device.resolve_post_map();

	// register callbacks for the devices, then start them
	add_notifier(MACHINE_NOTIFY_RESET, machine_notify_delegate(&running_machine::reset_all_devices, this));
	add_notifier(MACHINE_NOTIFY_EXIT, machine_notify_delegate(&running_machine::stop_all_devices, this));
	save().register_presave(save_prepost_delegate(FUNC(running_machine::presave_all_devices), this));
	start_all_devices();
	save().register_postload(save_prepost_delegate(FUNC(running_machine::postload_all_devices), this));

	// save outputs created before start time
	output().register_save();

	m_render->resolve_tags();

	// load cheat files
	manager().load_cheatfiles(*this);

	// start recording movie if specified
	const char *filename = options().mng_write();
	if (filename[0] != 0)
		m_video->begin_recording(filename, movie_recording::format::MNG);

	filename = options().avi_write();
	if (filename[0] != 0 && !m_video->is_recording())
		m_video->begin_recording(filename, movie_recording::format::AVI);

	// if we're coming in with a savegame request, process it now
	const char *savegame = options().state();
	if (savegame[0] != 0)
		schedule_load(savegame);

	// if we're in autosave mode, schedule a load
	else if (options().autosave() && (m_system.flags & MACHINE_SUPPORTS_SAVE) != 0)
		schedule_load("auto");

	manager().update_machine();
}


//-------------------------------------------------
//  run - execute the machine
//-------------------------------------------------

int running_machine::run(bool quiet)
{
	int error = EMU_ERR_NONE;

	// use try/catch for deep error recovery
	try
	{
		m_manager.http()->clear();

		// move to the init phase
		m_current_phase = machine_phase::INIT;

		// if we have a logfile, set up the callback
		if (options().log() && !quiet)
		{
			m_logfile = std::make_unique<emu_file>(OPEN_FLAG_WRITE | OPEN_FLAG_CREATE | OPEN_FLAG_CREATE_PATHS);
			std::error_condition const filerr = m_logfile->open("error.log");
			if (filerr)
				throw emu_fatalerror("running_machine::run: unable to open error.log file");

			using namespace std::placeholders;
			add_logerror_callback(std::bind(&running_machine::logfile_callback, this, _1));
		}

		if (options().debug() && options().debuglog())
		{
			m_debuglogfile = std::make_unique<emu_file>(OPEN_FLAG_WRITE | OPEN_FLAG_CREATE | OPEN_FLAG_CREATE_PATHS);
			std::error_condition const filerr = m_debuglogfile->open("debug.log");
			if (filerr)
				throw emu_fatalerror("running_machine::run: unable to open debug.log file");
		}

		// then finish setting up our local machine
		start();

		// load the configuration settings
		manager().before_load_settings(*this);
		m_configuration->load_settings();

		// disallow save state registrations starting here.
		// Don't do it earlier, config load can create network
		// devices with timers.
		m_save.allow_registration(false);

		// load the NVRAM
		nvram_load();

		// set the time on RTCs (this may overwrite parts of NVRAM)
		set_rtc_datetime(system_time(m_base_time));

		sound().ui_mute(false);
		if (!quiet)
			sound().start_recording();

		m_hard_reset_pending = false;

		// initialize ui lists
		// display the startup screens
		manager().ui_initialize(*this);

		// perform a soft reset -- this takes us to the running phase
		soft_reset();

		// handle initial load
		if (m_saveload_schedule != saveload_schedule::NONE)
			handle_saveload();

		export_http_api();

#if defined(__EMSCRIPTEN__)
		// break out to our async javascript loop and halt
		emscripten_set_running_machine(this);
#endif

		// run the CPUs until a reset or exit
		while ((!m_hard_reset_pending && !m_exit_pending) || m_saveload_schedule != saveload_schedule::NONE)
		{
			auto profile = g_profiler.start(PROFILER_EXTRA);

			// execute CPUs if not paused
			if (!m_paused)
				m_scheduler.timeslice();
			// otherwise, just pump video updates through
			else
				m_video->frame_update();

			// handle save/load
			if (m_saveload_schedule != saveload_schedule::NONE)
				handle_saveload();
		}
		m_manager.http()->clear();

		// and out via the exit phase
		m_current_phase = machine_phase::EXIT;

		// save the NVRAM and configuration
		sound().ui_mute(true);
		if (options().nvram_save())
			nvram_save();
		m_configuration->save_settings();
	}
	catch (emu_fatalerror &fatal)
	{
		osd_printf_error("Fatal error: %s\n", fatal.what());
		error = EMU_ERR_FATALERROR;
		if (fatal.exitcode() != 0)
			error = fatal.exitcode();
	}
	catch (emu_exception &)
	{
		osd_printf_error("Caught unhandled emulator exception\n");
		error = EMU_ERR_FATALERROR;
	}
	catch (binding_type_exception &btex)
	{
		osd_printf_error("Error performing a late bind of function expecting type %s to instance of type %s\n", btex.target_type().name(), btex.actual_type().name());
		error = EMU_ERR_FATALERROR;
	}
	catch (tag_add_exception &aex)
	{
		osd_printf_error("Tag '%s' already exists in tagged map\n", aex.tag());
		error = EMU_ERR_FATALERROR;
	}
	catch (std::exception &ex)
	{
		osd_printf_error("Caught unhandled %s exception: %s\n", typeid(ex).name(), ex.what());
		error = EMU_ERR_FATALERROR;
	}
	catch (...)
	{
		osd_printf_error("Caught unhandled exception\n");
		error = EMU_ERR_FATALERROR;
	}

	// make sure our phase is set properly before cleaning up,
	// in case we got here via exception
	m_current_phase = machine_phase::EXIT;

	// call all exit callbacks registered
	call_notifiers(MACHINE_NOTIFY_EXIT);
	util::archive_file::cache_clear();

	// close the logfile
	m_logfile.reset();
	return error;
}

//-------------------------------------------------
//  schedule_exit - schedule a clean exit
//-------------------------------------------------

void running_machine::schedule_exit()
{
	m_exit_pending = true;

	// if we're executing, abort out immediately
	m_scheduler.eat_all_cycles();

	// if we're autosaving on exit, schedule a save as well
	if (options().autosave() && (m_system.flags & MACHINE_SUPPORTS_SAVE) && this->time() > attotime::zero)
		schedule_save("auto");
}


//-------------------------------------------------
//  schedule_hard_reset - schedule a hard-reset of
//  the machine
//-------------------------------------------------

void running_machine::schedule_hard_reset()
{
	m_hard_reset_pending = true;

	// if we're executing, abort out immediately
	m_scheduler.eat_all_cycles();
}


//-------------------------------------------------
//  schedule_soft_reset - schedule a soft-reset of
//  the system
//-------------------------------------------------

void running_machine::schedule_soft_reset()
{
	m_soft_reset_timer->adjust(attotime::zero);

	// we can't be paused since the timer needs to fire
	resume();

	// if we're executing, abort out immediately
	m_scheduler.eat_all_cycles();
}


//-------------------------------------------------
//  get_statename - allow to specify a subfolder of
//  the state directory for state loading/saving,
//  very useful for consoles or computers
//  where you can have separate folders for diff
//  software
//-------------------------------------------------

std::string running_machine::get_statename(const char *option) const
{
	std::string statename_str("");
	if (option == nullptr || option[0] == 0)
		statename_str.assign("%g");
	else
		statename_str.assign(option);

	// strip any extension in the provided statename
	int index = statename_str.find_last_of('.');
	if (index != -1)
		statename_str = statename_str.substr(0, index);

	// handle %d in the template (for image devices)
	std::string statename_dev("%d_");
	int pos = statename_str.find(statename_dev);

	if (pos != -1)
	{
		// if more %d are found, revert to default and ignore them all
		if (statename_str.find(statename_dev, pos + 3) != -1)
			statename_str.assign("%g");
		// else if there is a single %d, try to create the correct snapname
		else
		{
			int name_found = 0;

			// find length of the device name
			int end = statename_str.find_first_not_of("abcdefghijklmnopqrstuvwxyz1234567890", pos + 3);
			if (end == -1)
				end = statename_str.length();


			// copy the device name to an std::string
			std::string devname_str;
			devname_str.assign(statename_str.substr(pos + 3, end - pos - 3));
			//printf("check template: %s\n", devname_str.c_str());

			// verify that there is such a device for this system
			for (device_image_interface &image : image_interface_enumerator(root_device()))
			{
				// get the device name
				std::string tempdevname(image.brief_instance_name());
				//printf("check device: %s\n", tempdevname.c_str());

				if (devname_str.compare(tempdevname) == 0)
				{
					// verify that such a device has an image mounted
					if (image.basename_noext() != nullptr)
					{
						std::string filename(image.basename_noext());

						// setup snapname and remove the %d_
						strreplace(statename_str, devname_str, filename);
						statename_str.erase(pos, 3);
						//printf("check image: %s\n", filename.c_str());

						name_found = 1;
					}
				}
			}

			// or fallback to default
			if (name_found == 0)
				statename_str.assign("%g");
		}
	}

	// substitute path and gamename up front
	strreplace(statename_str, "/", PATH_SEPARATOR);
	strreplace(statename_str, "%g", basename());

	return statename_str;
}


//-------------------------------------------------
//  compose_saveload_filename - composes a filename
//  for state loading/saving
//-------------------------------------------------

std::string running_machine::compose_saveload_filename(std::string &&filename, const char **searchpath)
{
	std::string result;

	// is this an absolute path?
	if (osd_is_absolute_path(filename))
	{
		// if so, this is easy
		if (searchpath != nullptr)
			*searchpath = nullptr;
		result = std::move(filename);
	}
	else
	{
		// this is a relative path; first specify the search path
		if (searchpath != nullptr)
			*searchpath = options().state_directory();

		// take into account the statename option
		const char *stateopt = options().state_name();
		std::string statename = get_statename(stateopt);
		result = string_format("%s%s%s.sta", statename, PATH_SEPARATOR, filename);
	}
	return result;
}


//-------------------------------------------------
//  set_saveload_filename - specifies the filename
//  for state loading/saving
//-------------------------------------------------

void running_machine::set_saveload_filename(std::string &&filename)
{
	// compose the save/load filename and persist it
	m_saveload_pending_file = compose_saveload_filename(std::move(filename), &m_saveload_searchpath);
}


//-------------------------------------------------
//  schedule_save - schedule a save to occur as
//  soon as possible
//-------------------------------------------------

void running_machine::schedule_save(std::string &&filename)
{
	// specify the filename to save or load
	set_saveload_filename(std::move(filename));

	// note the start time and set a timer for the next timeslice to actually schedule it
	m_saveload_schedule = saveload_schedule::SAVE;
	m_saveload_schedule_time = this->time();

	// we can't be paused since we need to clear out anonymous timers
	resume();
}


//-------------------------------------------------
//  immediate_save - save state.
//-------------------------------------------------

void running_machine::immediate_save(std::string_view filename)
{
	// specify the filename to save or load
	set_saveload_filename(std::string(filename));

	// set up some parameters for handle_saveload()
	m_saveload_schedule = saveload_schedule::SAVE;
	m_saveload_schedule_time = this->time();

	// jump right into the save, anonymous timers can't hurt us!
	handle_saveload();
}


//-------------------------------------------------
//  schedule_load - schedule a load to occur as
//  soon as possible
//-------------------------------------------------

void running_machine::schedule_load(std::string &&filename)
{
	// specify the filename to save or load
	set_saveload_filename(std::move(filename));

	// note the start time and set a timer for the next timeslice to actually schedule it
	m_saveload_schedule = saveload_schedule::LOAD;
	m_saveload_schedule_time = this->time();

	// we can't be paused since we need to clear out anonymous timers
	resume();
}


//-------------------------------------------------
//  immediate_load - load state.
//-------------------------------------------------

void running_machine::immediate_load(std::string_view filename)
{
	// specify the filename to save or load
	set_saveload_filename(std::string(filename));

	// set up some parameters for handle_saveload()
	m_saveload_schedule = saveload_schedule::LOAD;
	m_saveload_schedule_time = this->time();

	// jump right into the load, anonymous timers can't hurt us
	handle_saveload();
}


//-------------------------------------------------
//  rewind_capture - capture and append a new
//  state to the rewind list
//-------------------------------------------------

bool running_machine::rewind_capture()
{
	return m_save.rewind()->capture();
}


//-------------------------------------------------
//  rewind_step - a single step back through
//  rewind states
//-------------------------------------------------

bool running_machine::rewind_step()
{
	return m_save.rewind()->step();
}


//-------------------------------------------------
//  rewind_invalidate - mark all the future rewind
//  states as invalid
//-------------------------------------------------

void running_machine::rewind_invalidate()
{
	m_save.rewind()->invalidate();
}


//-------------------------------------------------
//  pause - pause the system
//-------------------------------------------------

void running_machine::pause()
{
	// ignore if nothing has changed
	if (m_paused)
		return;
	m_paused = true;

	// call the callbacks
	call_notifiers(MACHINE_NOTIFY_PAUSE);
}


//-------------------------------------------------
//  resume - resume the system
//-------------------------------------------------

void running_machine::resume()
{
	// ignore if nothing has changed
	if (!m_paused)
		return;
	m_paused = false;

	// call the callbacks
	call_notifiers(MACHINE_NOTIFY_RESUME);
}


//-------------------------------------------------
//  toggle_pause - toggles the pause state
//-------------------------------------------------

void running_machine::toggle_pause()
{
	if (paused())
	{
		rewind_invalidate();
		resume();
	}
	else
		pause();
}


//-------------------------------------------------
//  add_notifier - add a notifier of the
//  given type
//-------------------------------------------------

void running_machine::add_notifier(machine_notification event, machine_notify_delegate callback, bool first)
{
	if (m_current_phase != machine_phase::INIT)
		throw emu_fatalerror("Can only call running_machine::add_notifier at init time!");

	if (first)
		m_notifier_list[event].push_front(std::make_unique<notifier_callback_item>(callback));

	// exit notifiers are added to the head, and executed in reverse order
	else if (event == MACHINE_NOTIFY_EXIT)
		m_notifier_list[event].push_front(std::make_unique<notifier_callback_item>(callback));

	// all other notifiers are added to the tail, and executed in the order registered
	else
		m_notifier_list[event].push_back(std::make_unique<notifier_callback_item>(callback));
}


//-------------------------------------------------
//  add_logerror_callback - adds a callback to be
//  called on logerror()
//-------------------------------------------------

void running_machine::add_logerror_callback(logerror_callback callback)
{
	if (m_current_phase != machine_phase::INIT)
		throw emu_fatalerror("Can only call running_machine::add_logerror_callback at init time!");
	m_string_buffer.reserve(1024);
	m_logerror_list.push_back(std::make_unique<logerror_callback_item>(callback));
}


//-------------------------------------------------
//  strlog - send an error logging string to the
//  debugger and any OSD-defined output streams
//-------------------------------------------------

void running_machine::strlog(const char *str) const
{
	// log to all callbacks
	for (auto &cb : m_logerror_list)
		cb->m_func(str);
}


//-------------------------------------------------
//  debug_break - breaks into the debugger, if
//  enabled
//-------------------------------------------------

void running_machine::debug_break()
{
	if ((debug_flags & DEBUG_FLAG_ENABLED) != 0)
		debugger().debug_break();
}

//-------------------------------------------------
//  base_datetime - retrieve the time of the host
//  system; useful for RTC implementations
//-------------------------------------------------

void running_machine::base_datetime(system_time &systime)
{
	systime.set(m_base_time);
}


//-------------------------------------------------
//  current_datetime - retrieve the current time
//  (offset by the base); useful for RTC
//  implementations
//-------------------------------------------------

void running_machine::current_datetime(system_time &systime)
{
	systime.set(m_base_time + this->time().seconds());
}


//-------------------------------------------------
//  set_rtc_datetime - set the current time on
//  battery-backed RTCs
//-------------------------------------------------

void running_machine::set_rtc_datetime(const system_time &systime)
{
	for (device_rtc_interface &rtc : rtc_interface_enumerator(root_device()))
		if (rtc.has_battery())
			rtc.set_current_time(systime);
}


//-------------------------------------------------
//  rand - standardized random numbers
//-------------------------------------------------

// TODO: using this function in the core is strongly discouraged (can affect inp playback),
//       maybe we should consider moving this function to somewhere else instead.
u32 running_machine::rand()
{
	m_rand_seed = 1664525 * m_rand_seed + 1013904223;

	// return rotated by 16 bits; the low bits have a short period
	// and are frequently used
	return (m_rand_seed >> 16) | (m_rand_seed << 16);
}


//-------------------------------------------------
//  call_notifiers - call notifiers of the given
//  type
//-------------------------------------------------

void running_machine::call_notifiers(machine_notification which)
{
	for (auto& cb : m_notifier_list[which])
		cb->m_func();
}


//-------------------------------------------------
//  handle_saveload - attempt to perform a save
//  or load
//-------------------------------------------------

void running_machine::handle_saveload()
{
	// if no name, bail
	if (!m_saveload_pending_file.empty())
	{
		const char *const opname = (m_saveload_schedule == saveload_schedule::LOAD) ? "load" : "save";

		// if there are anonymous timers, we can't save just yet, and we can't load yet either
		// because the timers might overwrite data we have loaded
		if (!m_scheduler.can_save())
		{
			// if more than a second has passed, we're probably screwed
			if ((this->time() - m_saveload_schedule_time) > attotime::from_seconds(1))
				popmessage("Unable to %s due to pending anonymous timers. See error.log for details.", opname);
			else
				return; // return without cancelling the operation
		}
		else
		{
			u32 const openflags = (m_saveload_schedule == saveload_schedule::LOAD) ? OPEN_FLAG_READ : (OPEN_FLAG_WRITE | OPEN_FLAG_CREATE | OPEN_FLAG_CREATE_PATHS);

			// open the file
			emu_file file(m_saveload_searchpath ? m_saveload_searchpath : "", openflags);
			auto const filerr = file.open(m_saveload_pending_file);
			if (!filerr)
			{
				const char *const opnamed = (m_saveload_schedule == saveload_schedule::LOAD) ? "loaded" : "saved";

				// read/write the save state
				save_error saverr = (m_saveload_schedule == saveload_schedule::LOAD) ? m_save.read_file(file) : m_save.write_file(file);

				// handle the result
				switch (saverr)
				{
				case STATERR_ILLEGAL_REGISTRATIONS:
					popmessage("Error: Unable to %s state due to illegal registrations. See error.log for details.", opname);
					break;

				case STATERR_INVALID_HEADER:
					popmessage("Error: Unable to %s state due to an invalid header. Make sure the save state is correct for this machine.", opname);
					break;

				case STATERR_READ_ERROR:
					popmessage("Error: Unable to %s state due to a read error (file is likely corrupt).", opname);
					break;

				case STATERR_WRITE_ERROR:
					popmessage("Error: Unable to %s state due to a write error. Verify there is enough disk space.", opname);
					break;

				case STATERR_NONE:
					if (!(m_system.flags & MACHINE_SUPPORTS_SAVE))
						popmessage("State successfully %s.\nWarning: Save states are not officially supported for this machine.", opnamed);
					else
						popmessage("State successfully %s.", opnamed);
					break;

				default:
					popmessage("Error: Unknown error during state %s.", opnamed);
					break;
				}

				// close and perhaps delete the file
				if (saverr != STATERR_NONE && m_saveload_schedule == saveload_schedule::SAVE)
					file.remove_on_close();
			}
			else if ((openflags == OPEN_FLAG_READ) && (std::errc::no_such_file_or_directory == filerr))
			{
				// attempt to load a non-existent savestate, report empty slot
				popmessage("Error: No savestate file to load.", opname);
			}
			else
			{
				popmessage("Error: Failed to open file for %s operation.", opname);
			}
		}
	}

	// unschedule the operation
	m_saveload_pending_file.clear();
	m_saveload_searchpath = nullptr;
	m_saveload_schedule = saveload_schedule::NONE;
}


//-------------------------------------------------
//  soft_reset - actually perform a soft-reset
//  of the system
//-------------------------------------------------

void running_machine::soft_reset(s32 param)
{
	logerror("Soft reset\n");

	// temporarily in the reset phase
	m_current_phase = machine_phase::RESET;

	// call all registered reset callbacks
	call_notifiers(MACHINE_NOTIFY_RESET);

	// now we're running
	m_current_phase = machine_phase::RUNNING;
}


//-------------------------------------------------
//  logfile_callback - callback for logging to
//  logfile
//-------------------------------------------------

void running_machine::logfile_callback(const char *buffer)
{
	if (m_logfile != nullptr)
	{
		m_logfile->puts(buffer);
		m_logfile->flush();
	}
}


//-------------------------------------------------
//  steal_debuglogfile - relinquish ownership of
//  the debug.log file
//-------------------------------------------------

std::unique_ptr<emu_file> running_machine::steal_debuglogfile()
{
	return std::move(m_debuglogfile);
}


//-------------------------------------------------
//  start_all_devices - start any unstarted devices
//-------------------------------------------------

void running_machine::start_all_devices()
{
	// iterate through the devices
	int last_failed_starts = -1;
	do
	{
		// iterate over all devices
		int failed_starts = 0;
		for (device_t &device : device_enumerator(root_device()))
			if (!device.started())
			{
				// attempt to start the device, catching any expected exceptions
				try
				{
					// if the device doesn't have a machine yet, set it first
					if (!device.m_machine)
						device.set_machine(*this);

					// now start the device
					osd_printf_verbose("Starting %s '%s'\n", device.name(), device.tag());
					device.start();
				}
				catch (device_missing_dependencies const &)
				{
					// handle missing dependencies by moving the device to the end
					osd_printf_verbose("  (missing dependencies; rescheduling)\n");
					failed_starts++;
				}
			}

		// each iteration should reduce the number of failed starts; error if this doesn't happen
		if (failed_starts == last_failed_starts)
			throw emu_fatalerror("Circular dependency in device startup!");
		last_failed_starts = failed_starts;
	}
	while (last_failed_starts);
}


//-------------------------------------------------
//  reset_all_devices - reset all devices in the
//  hierarchy
//-------------------------------------------------

void running_machine::reset_all_devices()
{
	// reset the root and it will reset children
	root_device().reset();
}


//-------------------------------------------------
//  stop_all_devices - stop all the devices in the
//  hierarchy
//-------------------------------------------------

void running_machine::stop_all_devices()
{
	// first let the debugger save comments
	if ((debug_flags & DEBUG_FLAG_ENABLED) != 0)
		debugger().cpu().comment_save();

	// iterate over devices and stop them
	for (device_t &device : device_enumerator(root_device()))
		device.stop();
}


//-------------------------------------------------
//  presave_all_devices - tell all the devices we
//  are about to save
//-------------------------------------------------

void running_machine::presave_all_devices()
{
	for (device_t &device : device_enumerator(root_device()))
		device.pre_save();
}


//-------------------------------------------------
//  postload_all_devices - tell all the devices we
//  just completed a load
//-------------------------------------------------

void running_machine::postload_all_devices()
{
	for (device_t &device : device_enumerator(root_device()))
		device.post_load();
}


/***************************************************************************
    NVRAM MANAGEMENT
***************************************************************************/

/*-------------------------------------------------
    nvram_filename - returns filename of system's
    NVRAM depending of selected BIOS
-------------------------------------------------*/

std::string running_machine::nvram_filename(device_t &device) const
{
	// start with either basename or basename_biosnum
	std::ostringstream result;
	result << basename();
	if (root_device().system_bios() != 0 && root_device().default_bios() != root_device().system_bios())
		util::stream_format(result, "_%d", root_device().system_bios() - 1);

	// device-based NVRAM gets its own name in a subdirectory
	if (device.owner() != nullptr)
	{
		// add per software nvrams into one folder
		const char *software = nullptr;
		for (device_t *dev = &device; dev->owner() != nullptr; dev = dev->owner())
		{
			device_image_interface *intf;
			if (dev->interface(intf))
			{
				software = intf->basename_noext();
				break;
			}
		}
		if (software != nullptr && *software != '\0')
			result << PATH_SEPARATOR << software;

		std::string tag(device.tag());
		tag.erase(0, 1);
		strreplacechr(tag,':', '_');
		result << PATH_SEPARATOR << tag;
	}
	return result.str();
}

/*-------------------------------------------------
    nvram_load - load a system's NVRAM
-------------------------------------------------*/

void running_machine::nvram_load()
{
	for (device_nvram_interface &nvram : nvram_interface_enumerator(root_device()))
	{
		emu_file file(options().nvram_directory(), OPEN_FLAG_READ);
		if (nvram.nvram_backup_enabled() && !file.open(nvram_filename(nvram.device())))
		{
			if (!nvram.nvram_load(file))
				osd_printf_error("Error reading NVRAM file %s\n", file.filename());
			file.close();
		}
		else
			nvram.nvram_reset();
	}
}


/*-------------------------------------------------
    nvram_save - save a system's NVRAM
-------------------------------------------------*/

void running_machine::nvram_save()
{
	for (device_nvram_interface &nvram : nvram_interface_enumerator(root_device()))
	{
		if (nvram.nvram_can_save())
		{
			emu_file file(options().nvram_directory(), OPEN_FLAG_WRITE | OPEN_FLAG_CREATE | OPEN_FLAG_CREATE_PATHS);
			if (!file.open(nvram_filename(nvram.device())))
			{
				if (!nvram.nvram_save(file))
					osd_printf_error("Error writing NVRAM file %s\n", file.filename());
				file.close();
			}
		}
	}
}


//**************************************************************************
//  OUTPUT
//**************************************************************************

void running_machine::popup_clear() const
{
	ui().popup_time(0, " ");
}

void running_machine::popup_message(util::format_argument_pack<char> const &args) const
{
	std::string const temp(string_format(args));
	ui().popup_time(temp.length() / 40 + 2, "%s", temp);
}


//**************************************************************************
//  CALLBACK ITEMS
//**************************************************************************

//-------------------------------------------------
//  notifier_callback_item - constructor
//-------------------------------------------------

running_machine::notifier_callback_item::notifier_callback_item(machine_notify_delegate func)
	: m_func(std::move(func))
{
}


//-------------------------------------------------
//  logerror_callback_item - constructor
//-------------------------------------------------

running_machine::logerror_callback_item::logerror_callback_item(logerror_callback func)
	: m_func(std::move(func))
{
}

void running_machine::export_http_api()
{
	if (m_manager.http()->is_active()) {
		m_manager.http()->add_http_handler("/api/machine", [this](http_manager::http_request_ptr request, http_manager::http_response_ptr response)
		{
			rapidjson::StringBuffer s;
			rapidjson::Writer<rapidjson::StringBuffer> writer(s);
			writer.StartObject();
			writer.Key("name");
			writer.String(m_basename.c_str());

			writer.Key("devices");
			writer.StartArray();

			device_enumerator iter(this->root_device());
			for (device_t &device : iter)
				writer.String(device.tag());

			writer.EndArray();
			writer.EndObject();

			response->set_status(200);
			response->set_content_type("application/json");
			response->set_body(s.GetString());
		});
	}
}

//**************************************************************************
//  SYSTEM TIME
//**************************************************************************

//-------------------------------------------------
//  system_time - constructor
//-------------------------------------------------

system_time::system_time()
{
	set(0);
}

system_time::system_time(time_t t)
{
	set(t);
}


//-------------------------------------------------
//  set - fills out a system_time structure
//-------------------------------------------------

void system_time::set(time_t t)
{
	// FIXME: this crashes if localtime or gmtime returns nullptr
	time = t;
	local_time.set(*localtime(&t));
	utc_time.set(*gmtime(&t));
}


//-------------------------------------------------
//  get_tm_time - converts a tm struction to a
//  MAME mame_system_tm structure
//-------------------------------------------------

void system_time::full_time::set(struct tm &t)
{
	second  = t.tm_sec;
	minute  = t.tm_min;
	hour    = t.tm_hour;
	mday    = t.tm_mday;
	month   = t.tm_mon;
	year    = t.tm_year + 1900;
	weekday = t.tm_wday;
	day  = t.tm_yday;
	is_dst  = t.tm_isdst;
}



//**************************************************************************
//  JAVASCRIPT PORT-SPECIFIC
//**************************************************************************

#if defined(__EMSCRIPTEN__)

running_machine * running_machine::emscripten_running_machine;

void running_machine::emscripten_main_loop()
{
	running_machine *machine = emscripten_running_machine;

	auto profile = g_profiler.start(PROFILER_EXTRA);

	// execute CPUs if not paused
	if (!machine->m_paused)
	{
		device_scheduler * scheduler;
		scheduler = &(machine->scheduler());

		// Emscripten will call this function at 60Hz, so step the simulation
		// forward for the amount of time that has passed since the last frame
		const attotime frametime(0,HZ_TO_ATTOSECONDS(60));
		const attotime stoptime(scheduler->time() + frametime);

		while (!machine->m_paused && !machine->scheduled_event_pending() && scheduler->time() < stoptime)
		{
			scheduler->timeslice();
			// handle save/load
			if (machine->m_saveload_schedule != saveload_schedule::NONE)
			{
				machine->handle_saveload();
				break;
			}
		}
	}
	// otherwise, just pump video updates through
	else
		machine->m_video->frame_update();

	// cancel the emscripten loop if the system has been told to exit
	if (machine->exit_pending())
	{
		emscripten_cancel_main_loop();
	}
}

void running_machine::emscripten_set_running_machine(running_machine *machine)
{
	emscripten_running_machine = machine;
	EM_ASM (
		JSMESS.running = true;
	);
	emscripten_set_main_loop(&(emscripten_main_loop), 0, 1);
}

running_machine * running_machine::emscripten_get_running_machine()
{
	return emscripten_running_machine;
}

ui_manager * running_machine::emscripten_get_ui()
{
	return &(emscripten_running_machine->ui());
}

sound_manager * running_machine::emscripten_get_sound()
{
	return &(emscripten_running_machine->sound());
}

void running_machine::emscripten_soft_reset() {
	emscripten_running_machine->schedule_soft_reset();
}
void running_machine::emscripten_hard_reset() {
	emscripten_running_machine->schedule_hard_reset();
}
void running_machine::emscripten_exit() {
	emscripten_running_machine->schedule_exit();
}
void running_machine::emscripten_save(const char *name) {
	emscripten_running_machine->schedule_save(name);
}
void running_machine::emscripten_load(const char *name) {
	emscripten_running_machine->schedule_load(name);
}

#endif /* defined(__EMSCRIPTEN__) */<|MERGE_RESOLUTION|>--- conflicted
+++ resolved
@@ -151,7 +151,6 @@
 	// init the OSD layer
 	m_manager.osd().init(*this);
 
-<<<<<<< HEAD
 	// determine if the learning environment should be enabled
 	if (options().learning_environment_enabled()) {
 		if (le_init(*this)) {
@@ -159,10 +158,7 @@
 		}		
 	}
 
-	// create the video manager
-=======
 	// create the video manager and UI manager
->>>>>>> b6d9756c
 	m_video = std::make_unique<video_manager>(*this);
 	m_ui = manager().create_ui(*this);
 	m_ui->set_startup_text("Initializing...", true);
