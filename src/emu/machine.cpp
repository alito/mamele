// license:BSD-3-Clause
// copyright-holders:Aaron Giles
/***************************************************************************

    machine.cpp

    Controls execution of the core MAME system.

***************************************************************************/

#include "emu.h"

#include "emuopts.h"
#include "osdepend.h"
#include "config.h"
#include "debugger.h"
#include "render.h"
#include "uiinput.h"
#include "crsshair.h"
#include "debug/debugvw.h"
#include "debug/debugcpu.h"
#include "dirtc.h"
#include "image.h"
#include "network.h"
#include "romload.h"
#include "tilemap.h"
#include "natkeyboard.h"
#include "ui/uimain.h"
<<<<<<< HEAD
#include "learning-environment.h"
=======

>>>>>>> 80bcaea1
#include "corestr.h"
#include "unzip.h"

#include <rapidjson/writer.h>
#include <rapidjson/stringbuffer.h>

#include <ctime>

#if defined(__EMSCRIPTEN__)
#include <emscripten.h>
#endif



//**************************************************************************
//  RUNNING MACHINE
//**************************************************************************

osd_interface &running_machine::osd() const
{
	return m_manager.osd();
}

//-------------------------------------------------
//  running_machine - constructor
//-------------------------------------------------

running_machine::running_machine(const machine_config &_config, machine_manager &manager)
	: m_side_effects_disabled(0),
		debug_flags(0),
		m_config(_config),
		m_system(_config.gamedrv()),
		m_manager(manager),
		m_current_phase(machine_phase::PREINIT),
		m_paused(false),
		m_hard_reset_pending(false),
		m_exit_pending(false),
		m_soft_reset_timer(nullptr),
		m_rand_seed(0x9d14abd7),
		m_ui_active(_config.options().ui_active()),
		m_basename(_config.gamedrv().name),
		m_sample_rate(_config.options().sample_rate()),
		m_saveload_schedule(saveload_schedule::NONE),
		m_saveload_schedule_time(attotime::zero),
		m_saveload_searchpath(nullptr),

		m_save(*this),
		m_memory(*this),
		m_ioport(*this),
		m_parameters(*this),
		m_scheduler(*this)
{
	memset(&m_base_time, 0, sizeof(m_base_time));

	// set the machine on all devices
	device_enumerator iter(root_device());
	for (device_t &device : iter)
		device.set_machine(*this);

	// fetch core options
	if (options().debug())
		debug_flags = (DEBUG_FLAG_ENABLED | DEBUG_FLAG_CALL_HOOK) | (DEBUG_FLAG_OSD_ENABLED);
}


//-------------------------------------------------
//  ~running_machine - destructor
//-------------------------------------------------

running_machine::~running_machine()
{
}


//-------------------------------------------------
//  describe_context - return a string describing
//  which device is currently executing and its
//  PC
//-------------------------------------------------

std::string running_machine::describe_context() const
{
	device_execute_interface *executing = m_scheduler.currently_executing();
	if (executing != nullptr)
	{
		cpu_device *cpu = dynamic_cast<cpu_device *>(&executing->device());
		if (cpu != nullptr)
		{
			address_space &prg = cpu->space(AS_PROGRAM);
			return string_format(prg.is_octal() ? "'%s' (%0*o)" :  "'%s' (%0*X)", cpu->tag(), prg.logaddrchars(), cpu->pc());
		}
	}

	return std::string("(no context)");
}


//-------------------------------------------------
//  start - initialize the emulated machine
//-------------------------------------------------

void running_machine::start()
{
	// initialize basic can't-fail systems here
	m_configuration = std::make_unique<configuration_manager>(*this);
	m_input = std::make_unique<input_manager>(*this);
	m_output = std::make_unique<output_manager>(*this);
	m_render = std::make_unique<render_manager>(*this);
	m_bookkeeping = std::make_unique<bookkeeping_manager>(*this);

	// allocate a soft_reset timer
	m_soft_reset_timer = m_scheduler.timer_alloc(timer_expired_delegate(FUNC(running_machine::soft_reset), this));

	// initialize UI input
	m_ui_input = std::make_unique<ui_input_manager>(*this);

	// init the osd layer
	m_manager.osd().init(*this);

	// determine if the learning environment should be enabled
	if (options().learning_environment_enabled()) {
		if (le_init(*this)) {
			fatalerror("Initialisation of learning environment failed\n");
		}		
	}

	// create the video manager
	m_video = std::make_unique<video_manager>(*this);
	m_ui = manager().create_ui(*this);

	// initialize the base time (needed for doing record/playback)
	::time(&m_base_time);

	// initialize the input system and input ports for the game
	// this must be done before memory_init in order to allow specifying
	// callbacks based on input port tags
	time_t newbase = m_ioport.initialize();
	if (newbase != 0)
		m_base_time = newbase;

	// initialize natural keyboard support after ports have been initialized
	m_natkeyboard = std::make_unique<natural_keyboard>(*this);

	// initialize the streams engine before the sound devices start
	m_sound = std::make_unique<sound_manager>(*this);

	// resolve objects that can be used by memory maps
	for (device_t &device : device_enumerator(root_device()))
		device.resolve_pre_map();

	// configure the address spaces, load ROMs (which needs
	// width/endianess of the spaces), then populate memory (which
	// needs rom bases), and finally initialize CPUs (which needs
	// complete address spaces).  These operations must proceed in this
	// order
	m_rom_load = std::make_unique<rom_load_manager>(*this);
	m_memory.initialize();

	// save the random seed or save states might be broken in drivers that use the rand() method
	save().save_item(NAME(m_rand_seed));

	// initialize image devices
	m_image = std::make_unique<image_manager>(*this);
	m_tilemap = std::make_unique<tilemap_manager>(*this);
	m_crosshair = std::make_unique<crosshair_manager>(*this);
	m_network = std::make_unique<network_manager>(*this);

	// initialize the debugger
	if ((debug_flags & DEBUG_FLAG_ENABLED) != 0)
	{
		m_debug_view = std::make_unique<debug_view_manager>(*this);
		m_debugger = std::make_unique<debugger_manager>(*this);
	}

	manager().create_custom(*this);

	// resolve objects that are created by memory maps
	for (device_t &device : device_enumerator(root_device()))
		device.resolve_post_map();

	// register callbacks for the devices, then start them
	add_notifier(MACHINE_NOTIFY_RESET, machine_notify_delegate(&running_machine::reset_all_devices, this));
	add_notifier(MACHINE_NOTIFY_EXIT, machine_notify_delegate(&running_machine::stop_all_devices, this));
	save().register_presave(save_prepost_delegate(FUNC(running_machine::presave_all_devices), this));
	start_all_devices();
	save().register_postload(save_prepost_delegate(FUNC(running_machine::postload_all_devices), this));

	// save outputs created before start time
	output().register_save();

	m_render->resolve_tags();

	// load cheat files
	manager().load_cheatfiles(*this);

	// start recording movie if specified
	const char *filename = options().mng_write();
	if (filename[0] != 0)
		m_video->begin_recording(filename, movie_recording::format::MNG);

	filename = options().avi_write();
	if (filename[0] != 0 && !m_video->is_recording())
		m_video->begin_recording(filename, movie_recording::format::AVI);

	// if we're coming in with a savegame request, process it now
	const char *savegame = options().state();
	if (savegame[0] != 0)
		schedule_load(savegame);

	// if we're in autosave mode, schedule a load
	else if (options().autosave() && (m_system.flags & MACHINE_SUPPORTS_SAVE) != 0)
		schedule_load("auto");

	manager().update_machine();
}


//-------------------------------------------------
//  run - execute the machine
//-------------------------------------------------

int running_machine::run(bool quiet)
{
	int error = EMU_ERR_NONE;

	// use try/catch for deep error recovery
	try
	{
		m_manager.http()->clear();

		// move to the init phase
		m_current_phase = machine_phase::INIT;

		// if we have a logfile, set up the callback
		if (options().log() && !quiet)
		{
			m_logfile = std::make_unique<emu_file>(OPEN_FLAG_WRITE | OPEN_FLAG_CREATE | OPEN_FLAG_CREATE_PATHS);
			std::error_condition const filerr = m_logfile->open("error.log");
			if (filerr)
				throw emu_fatalerror("running_machine::run: unable to open error.log file");

			using namespace std::placeholders;
			add_logerror_callback(std::bind(&running_machine::logfile_callback, this, _1));
		}

		if (options().debug() && options().debuglog())
		{
			m_debuglogfile = std::make_unique<emu_file>(OPEN_FLAG_WRITE | OPEN_FLAG_CREATE | OPEN_FLAG_CREATE_PATHS);
			std::error_condition const filerr = m_debuglogfile->open("debug.log");
			if (filerr)
				throw emu_fatalerror("running_machine::run: unable to open debug.log file");
		}

		// then finish setting up our local machine
		start();

		// load the configuration settings
		manager().before_load_settings(*this);
		m_configuration->load_settings();

		// disallow save state registrations starting here.
		// Don't do it earlier, config load can create network
		// devices with timers.
		m_save.allow_registration(false);

		// load the NVRAM
		nvram_load();

		// set the time on RTCs (this may overwrite parts of NVRAM)
		set_rtc_datetime(system_time(m_base_time));

		sound().ui_mute(false);
		if (!quiet)
			sound().start_recording();

		m_hard_reset_pending = false;

		// initialize ui lists
		// display the startup screens
		manager().ui_initialize(*this);

		// perform a soft reset -- this takes us to the running phase
		soft_reset();

		// handle initial load
		if (m_saveload_schedule != saveload_schedule::NONE)
			handle_saveload();

		export_http_api();

#if defined(__EMSCRIPTEN__)
		// break out to our async javascript loop and halt
		emscripten_set_running_machine(this);
#endif

		// run the CPUs until a reset or exit
		while ((!m_hard_reset_pending && !m_exit_pending) || m_saveload_schedule != saveload_schedule::NONE)
		{
			g_profiler.start(PROFILER_EXTRA);

			// execute CPUs if not paused
			if (!m_paused)
				m_scheduler.timeslice();
			// otherwise, just pump video updates through
			else
				m_video->frame_update();

			// handle save/load
			if (m_saveload_schedule != saveload_schedule::NONE)
				handle_saveload();

			g_profiler.stop();
		}
		m_manager.http()->clear();

		// and out via the exit phase
		m_current_phase = machine_phase::EXIT;

		// save the NVRAM and configuration
		sound().ui_mute(true);
		if (options().nvram_save())
			nvram_save();
		m_configuration->save_settings();
	}
	catch (emu_fatalerror &fatal)
	{
		osd_printf_error("Fatal error: %s\n", fatal.what());
		error = EMU_ERR_FATALERROR;
		if (fatal.exitcode() != 0)
			error = fatal.exitcode();
	}
	catch (emu_exception &)
	{
		osd_printf_error("Caught unhandled emulator exception\n");
		error = EMU_ERR_FATALERROR;
	}
	catch (binding_type_exception &btex)
	{
		osd_printf_error("Error performing a late bind of function expecting type %s to instance of type %s\n", btex.target_type().name(), btex.actual_type().name());
		error = EMU_ERR_FATALERROR;
	}
	catch (tag_add_exception &aex)
	{
		osd_printf_error("Tag '%s' already exists in tagged map\n", aex.tag());
		error = EMU_ERR_FATALERROR;
	}
	catch (std::exception &ex)
	{
		osd_printf_error("Caught unhandled %s exception: %s\n", typeid(ex).name(), ex.what());
		error = EMU_ERR_FATALERROR;
	}
	catch (...)
	{
		osd_printf_error("Caught unhandled exception\n");
		error = EMU_ERR_FATALERROR;
	}

	// make sure our phase is set properly before cleaning up,
	// in case we got here via exception
	m_current_phase = machine_phase::EXIT;

	// call all exit callbacks registered
	call_notifiers(MACHINE_NOTIFY_EXIT);
	util::archive_file::cache_clear();

	// close the logfile
	m_logfile.reset();
	return error;
}

//-------------------------------------------------
//  schedule_exit - schedule a clean exit
//-------------------------------------------------

void running_machine::schedule_exit()
{
	m_exit_pending = true;

	// if we're executing, abort out immediately
	m_scheduler.eat_all_cycles();

	// if we're autosaving on exit, schedule a save as well
	if (options().autosave() && (m_system.flags & MACHINE_SUPPORTS_SAVE) && this->time() > attotime::zero)
		schedule_save("auto");
}


//-------------------------------------------------
//  schedule_hard_reset - schedule a hard-reset of
//  the machine
//-------------------------------------------------

void running_machine::schedule_hard_reset()
{
	m_hard_reset_pending = true;

	// if we're executing, abort out immediately
	m_scheduler.eat_all_cycles();
}


//-------------------------------------------------
//  schedule_soft_reset - schedule a soft-reset of
//  the system
//-------------------------------------------------

void running_machine::schedule_soft_reset()
{
	m_soft_reset_timer->adjust(attotime::zero);

	// we can't be paused since the timer needs to fire
	resume();

	// if we're executing, abort out immediately
	m_scheduler.eat_all_cycles();
}


//-------------------------------------------------
//  get_statename - allow to specify a subfolder of
//  the state directory for state loading/saving,
//  very useful for consoles or computers
//  where you can have separate folders for diff
//  software
//-------------------------------------------------

std::string running_machine::get_statename(const char *option) const
{
	std::string statename_str("");
	if (option == nullptr || option[0] == 0)
		statename_str.assign("%g");
	else
		statename_str.assign(option);

	// strip any extension in the provided statename
	int index = statename_str.find_last_of('.');
	if (index != -1)
		statename_str = statename_str.substr(0, index);

	// handle %d in the template (for image devices)
	std::string statename_dev("%d_");
	int pos = statename_str.find(statename_dev);

	if (pos != -1)
	{
		// if more %d are found, revert to default and ignore them all
		if (statename_str.find(statename_dev, pos + 3) != -1)
			statename_str.assign("%g");
		// else if there is a single %d, try to create the correct snapname
		else
		{
			int name_found = 0;

			// find length of the device name
			int end = statename_str.find_first_not_of("abcdefghijklmnopqrstuvwxyz1234567890", pos + 3);
			if (end == -1)
				end = statename_str.length();


			// copy the device name to an std::string
			std::string devname_str;
			devname_str.assign(statename_str.substr(pos + 3, end - pos - 3));
			//printf("check template: %s\n", devname_str.c_str());

			// verify that there is such a device for this system
			for (device_image_interface &image : image_interface_enumerator(root_device()))
			{
				// get the device name
				std::string tempdevname(image.brief_instance_name());
				//printf("check device: %s\n", tempdevname.c_str());

				if (devname_str.compare(tempdevname) == 0)
				{
					// verify that such a device has an image mounted
					if (image.basename_noext() != nullptr)
					{
						std::string filename(image.basename_noext());

						// setup snapname and remove the %d_
						strreplace(statename_str, devname_str, filename);
						statename_str.erase(pos, 3);
						//printf("check image: %s\n", filename.c_str());

						name_found = 1;
					}
				}
			}

			// or fallback to default
			if (name_found == 0)
				statename_str.assign("%g");
		}
	}

	// substitute path and gamename up front
	strreplace(statename_str, "/", PATH_SEPARATOR);
	strreplace(statename_str, "%g", basename());

	return statename_str;
}


//-------------------------------------------------
//  compose_saveload_filename - composes a filename
//  for state loading/saving
//-------------------------------------------------

std::string running_machine::compose_saveload_filename(std::string &&filename, const char **searchpath)
{
	std::string result;

	// is this an absolute path?
	if (osd_is_absolute_path(filename))
	{
		// if so, this is easy
		if (searchpath != nullptr)
			*searchpath = nullptr;
		result = std::move(filename);
	}
	else
	{
		// this is a relative path; first specify the search path
		if (searchpath != nullptr)
			*searchpath = options().state_directory();

		// take into account the statename option
		const char *stateopt = options().state_name();
		std::string statename = get_statename(stateopt);
		result = string_format("%s%s%s.sta", statename, PATH_SEPARATOR, filename);
	}
	return result;
}


//-------------------------------------------------
//  set_saveload_filename - specifies the filename
//  for state loading/saving
//-------------------------------------------------

void running_machine::set_saveload_filename(std::string &&filename)
{
	// compose the save/load filename and persist it
	m_saveload_pending_file = compose_saveload_filename(std::move(filename), &m_saveload_searchpath);
}


//-------------------------------------------------
//  schedule_save - schedule a save to occur as
//  soon as possible
//-------------------------------------------------

void running_machine::schedule_save(std::string &&filename)
{
	// specify the filename to save or load
	set_saveload_filename(std::move(filename));

	// note the start time and set a timer for the next timeslice to actually schedule it
	m_saveload_schedule = saveload_schedule::SAVE;
	m_saveload_schedule_time = this->time();

	// we can't be paused since we need to clear out anonymous timers
	resume();
}


//-------------------------------------------------
//  immediate_save - save state.
//-------------------------------------------------

void running_machine::immediate_save(const char *filename)
{
	// specify the filename to save or load
	set_saveload_filename(filename);

	// set up some parameters for handle_saveload()
	m_saveload_schedule = saveload_schedule::SAVE;
	m_saveload_schedule_time = this->time();

	// jump right into the save, anonymous timers can't hurt us!
	handle_saveload();
}


//-------------------------------------------------
//  schedule_load - schedule a load to occur as
//  soon as possible
//-------------------------------------------------

void running_machine::schedule_load(std::string &&filename)
{
	// specify the filename to save or load
	set_saveload_filename(std::move(filename));

	// note the start time and set a timer for the next timeslice to actually schedule it
	m_saveload_schedule = saveload_schedule::LOAD;
	m_saveload_schedule_time = this->time();

	// we can't be paused since we need to clear out anonymous timers
	resume();
}


//-------------------------------------------------
//  immediate_load - load state.
//-------------------------------------------------

void running_machine::immediate_load(const char *filename)
{
	// specify the filename to save or load
	set_saveload_filename(filename);

	// set up some parameters for handle_saveload()
	m_saveload_schedule = saveload_schedule::LOAD;
	m_saveload_schedule_time = this->time();

	// jump right into the load, anonymous timers can't hurt us
	handle_saveload();
}


//-------------------------------------------------
//  rewind_capture - capture and append a new
//  state to the rewind list
//-------------------------------------------------

bool running_machine::rewind_capture()
{
	return m_save.rewind()->capture();
}


//-------------------------------------------------
//  rewind_step - a single step back through
//  rewind states
//-------------------------------------------------

bool running_machine::rewind_step()
{
	return m_save.rewind()->step();
}


//-------------------------------------------------
//  rewind_invalidate - mark all the future rewind
//  states as invalid
//-------------------------------------------------

void running_machine::rewind_invalidate()
{
	m_save.rewind()->invalidate();
}


//-------------------------------------------------
//  pause - pause the system
//-------------------------------------------------

void running_machine::pause()
{
	// ignore if nothing has changed
	if (m_paused)
		return;
	m_paused = true;

	// call the callbacks
	call_notifiers(MACHINE_NOTIFY_PAUSE);
}


//-------------------------------------------------
//  resume - resume the system
//-------------------------------------------------

void running_machine::resume()
{
	// ignore if nothing has changed
	if (!m_paused)
		return;
	m_paused = false;

	// call the callbacks
	call_notifiers(MACHINE_NOTIFY_RESUME);
}


//-------------------------------------------------
//  toggle_pause - toggles the pause state
//-------------------------------------------------

void running_machine::toggle_pause()
{
	if (paused())
	{
		rewind_invalidate();
		resume();
	}
	else
		pause();
}


//-------------------------------------------------
//  add_notifier - add a notifier of the
//  given type
//-------------------------------------------------

void running_machine::add_notifier(machine_notification event, machine_notify_delegate callback, bool first)
{
	if (m_current_phase != machine_phase::INIT)
		throw emu_fatalerror("Can only call running_machine::add_notifier at init time!");

	if (first)
		m_notifier_list[event].push_front(std::make_unique<notifier_callback_item>(callback));

	// exit notifiers are added to the head, and executed in reverse order
	else if (event == MACHINE_NOTIFY_EXIT)
		m_notifier_list[event].push_front(std::make_unique<notifier_callback_item>(callback));

	// all other notifiers are added to the tail, and executed in the order registered
	else
		m_notifier_list[event].push_back(std::make_unique<notifier_callback_item>(callback));
}


//-------------------------------------------------
//  add_logerror_callback - adds a callback to be
//  called on logerror()
//-------------------------------------------------

void running_machine::add_logerror_callback(logerror_callback callback)
{
	if (m_current_phase != machine_phase::INIT)
		throw emu_fatalerror("Can only call running_machine::add_logerror_callback at init time!");
	m_string_buffer.reserve(1024);
	m_logerror_list.push_back(std::make_unique<logerror_callback_item>(callback));
}


//-------------------------------------------------
//  strlog - send an error logging string to the
//  debugger and any OSD-defined output streams
//-------------------------------------------------

void running_machine::strlog(const char *str) const
{
	// log to all callbacks
	for (auto &cb : m_logerror_list)
		cb->m_func(str);
}


//-------------------------------------------------
//  debug_break - breaks into the debugger, if
//  enabled
//-------------------------------------------------

void running_machine::debug_break()
{
	if ((debug_flags & DEBUG_FLAG_ENABLED) != 0)
		debugger().debug_break();
}

//-------------------------------------------------
//  base_datetime - retrieve the time of the host
//  system; useful for RTC implementations
//-------------------------------------------------

void running_machine::base_datetime(system_time &systime)
{
	systime.set(m_base_time);
}


//-------------------------------------------------
//  current_datetime - retrieve the current time
//  (offset by the base); useful for RTC
//  implementations
//-------------------------------------------------

void running_machine::current_datetime(system_time &systime)
{
	systime.set(m_base_time + this->time().seconds());
}


//-------------------------------------------------
//  set_rtc_datetime - set the current time on
//  battery-backed RTCs
//-------------------------------------------------

void running_machine::set_rtc_datetime(const system_time &systime)
{
	for (device_rtc_interface &rtc : rtc_interface_enumerator(root_device()))
		if (rtc.has_battery())
			rtc.set_current_time(systime);
}


//-------------------------------------------------
//  rand - standardized random numbers
//-------------------------------------------------

// TODO: using this function in the core is strongly discouraged (can affect inp playback),
//       maybe we should consider moving this function to somewhere else instead.
u32 running_machine::rand()
{
	m_rand_seed = 1664525 * m_rand_seed + 1013904223;

	// return rotated by 16 bits; the low bits have a short period
	// and are frequently used
	return (m_rand_seed >> 16) | (m_rand_seed << 16);
}


//-------------------------------------------------
//  call_notifiers - call notifiers of the given
//  type
//-------------------------------------------------

void running_machine::call_notifiers(machine_notification which)
{
	for (auto& cb : m_notifier_list[which])
		cb->m_func();
}


//-------------------------------------------------
//  handle_saveload - attempt to perform a save
//  or load
//-------------------------------------------------

void running_machine::handle_saveload()
{
	// if no name, bail
	if (!m_saveload_pending_file.empty())
	{
		const char *const opname = (m_saveload_schedule == saveload_schedule::LOAD) ? "load" : "save";

		// if there are anonymous timers, we can't save just yet, and we can't load yet either
		// because the timers might overwrite data we have loaded
		if (!m_scheduler.can_save())
		{
			// if more than a second has passed, we're probably screwed
			if ((this->time() - m_saveload_schedule_time) > attotime::from_seconds(1))
				popmessage("Unable to %s due to pending anonymous timers. See error.log for details.", opname);
			else
				return; // return without cancelling the operation
		}
		else
		{
			u32 const openflags = (m_saveload_schedule == saveload_schedule::LOAD) ? OPEN_FLAG_READ : (OPEN_FLAG_WRITE | OPEN_FLAG_CREATE | OPEN_FLAG_CREATE_PATHS);

			// open the file
			emu_file file(m_saveload_searchpath ? m_saveload_searchpath : "", openflags);
			auto const filerr = file.open(m_saveload_pending_file);
			if (!filerr)
			{
				const char *const opnamed = (m_saveload_schedule == saveload_schedule::LOAD) ? "loaded" : "saved";

				// read/write the save state
				save_error saverr = (m_saveload_schedule == saveload_schedule::LOAD) ? m_save.read_file(file) : m_save.write_file(file);

				// handle the result
				switch (saverr)
				{
				case STATERR_ILLEGAL_REGISTRATIONS:
					popmessage("Error: Unable to %s state due to illegal registrations. See error.log for details.", opname);
					break;

				case STATERR_INVALID_HEADER:
					popmessage("Error: Unable to %s state due to an invalid header. Make sure the save state is correct for this machine.", opname);
					break;

				case STATERR_READ_ERROR:
					popmessage("Error: Unable to %s state due to a read error (file is likely corrupt).", opname);
					break;

				case STATERR_WRITE_ERROR:
					popmessage("Error: Unable to %s state due to a write error. Verify there is enough disk space.", opname);
					break;

				case STATERR_NONE:
					if (!(m_system.flags & MACHINE_SUPPORTS_SAVE))
						popmessage("State successfully %s.\nWarning: Save states are not officially supported for this machine.", opnamed);
					else
						popmessage("State successfully %s.", opnamed);
					break;

				default:
					popmessage("Error: Unknown error during state %s.", opnamed);
					break;
				}

				// close and perhaps delete the file
				if (saverr != STATERR_NONE && m_saveload_schedule == saveload_schedule::SAVE)
					file.remove_on_close();
			}
			else if ((openflags == OPEN_FLAG_READ) && (std::errc::no_such_file_or_directory == filerr))
			{
				// attempt to load a non-existent savestate, report empty slot
				popmessage("Error: No savestate file to load.", opname);
			}
			else
			{
				popmessage("Error: Failed to open file for %s operation.", opname);
			}
		}
	}

	// unschedule the operation
	m_saveload_pending_file.clear();
	m_saveload_searchpath = nullptr;
	m_saveload_schedule = saveload_schedule::NONE;
}


//-------------------------------------------------
//  soft_reset - actually perform a soft-reset
//  of the system
//-------------------------------------------------

void running_machine::soft_reset(void *ptr, s32 param)
{
	logerror("Soft reset\n");

	// temporarily in the reset phase
	m_current_phase = machine_phase::RESET;

	// call all registered reset callbacks
	call_notifiers(MACHINE_NOTIFY_RESET);

	// now we're running
	m_current_phase = machine_phase::RUNNING;
}


//-------------------------------------------------
//  logfile_callback - callback for logging to
//  logfile
//-------------------------------------------------

void running_machine::logfile_callback(const char *buffer)
{
	if (m_logfile != nullptr)
	{
		m_logfile->puts(buffer);
		m_logfile->flush();
	}
}


//-------------------------------------------------
//  start_all_devices - start any unstarted devices
//-------------------------------------------------

void running_machine::start_all_devices()
{
	// iterate through the devices
	int last_failed_starts = -1;
	do
	{
		// iterate over all devices
		int failed_starts = 0;
		for (device_t &device : device_enumerator(root_device()))
			if (!device.started())
			{
				// attempt to start the device, catching any expected exceptions
				try
				{
					// if the device doesn't have a machine yet, set it first
					if (!device.m_machine)
						device.set_machine(*this);

					// now start the device
					osd_printf_verbose("Starting %s '%s'\n", device.name(), device.tag());
					device.start();
				}
				catch (device_missing_dependencies const &)
				{
					// handle missing dependencies by moving the device to the end
					osd_printf_verbose("  (missing dependencies; rescheduling)\n");
					failed_starts++;
				}
			}

		// each iteration should reduce the number of failed starts; error if this doesn't happen
		if (failed_starts == last_failed_starts)
			throw emu_fatalerror("Circular dependency in device startup!");
		last_failed_starts = failed_starts;
	}
	while (last_failed_starts);
}


//-------------------------------------------------
//  reset_all_devices - reset all devices in the
//  hierarchy
//-------------------------------------------------

void running_machine::reset_all_devices()
{
	// reset the root and it will reset children
	root_device().reset();
}


//-------------------------------------------------
//  stop_all_devices - stop all the devices in the
//  hierarchy
//-------------------------------------------------

void running_machine::stop_all_devices()
{
	// first let the debugger save comments
	if ((debug_flags & DEBUG_FLAG_ENABLED) != 0)
		debugger().cpu().comment_save();

	// iterate over devices and stop them
	for (device_t &device : device_enumerator(root_device()))
		device.stop();
}


//-------------------------------------------------
//  presave_all_devices - tell all the devices we
//  are about to save
//-------------------------------------------------

void running_machine::presave_all_devices()
{
	for (device_t &device : device_enumerator(root_device()))
		device.pre_save();
}


//-------------------------------------------------
//  postload_all_devices - tell all the devices we
//  just completed a load
//-------------------------------------------------

void running_machine::postload_all_devices()
{
	for (device_t &device : device_enumerator(root_device()))
		device.post_load();
}


/***************************************************************************
    NVRAM MANAGEMENT
***************************************************************************/

/*-------------------------------------------------
    nvram_filename - returns filename of system's
    NVRAM depending of selected BIOS
-------------------------------------------------*/

std::string running_machine::nvram_filename(device_t &device) const
{
	// start with either basename or basename_biosnum
	std::ostringstream result;
	result << basename();
	if (root_device().system_bios() != 0 && root_device().default_bios() != root_device().system_bios())
		util::stream_format(result, "_%d", root_device().system_bios() - 1);

	// device-based NVRAM gets its own name in a subdirectory
	if (device.owner() != nullptr)
	{
		// add per software nvrams into one folder
		const char *software = nullptr;
		for (device_t *dev = &device; dev->owner() != nullptr; dev = dev->owner())
		{
			device_image_interface *intf;
			if (dev->interface(intf))
			{
				software = intf->basename_noext();
				break;
			}
		}
		if (software != nullptr && *software != '\0')
			result << PATH_SEPARATOR << software;

		std::string tag(device.tag());
		tag.erase(0, 1);
		strreplacechr(tag,':', '_');
		result << PATH_SEPARATOR << tag;
	}
	return result.str();
}

/*-------------------------------------------------
    nvram_load - load a system's NVRAM
-------------------------------------------------*/

void running_machine::nvram_load()
{
	for (device_nvram_interface &nvram : nvram_interface_enumerator(root_device()))
	{
		emu_file file(options().nvram_directory(), OPEN_FLAG_READ);
		if (!file.open(nvram_filename(nvram.device())))
		{
			nvram.nvram_load(file);
			file.close();
		}
		else
			nvram.nvram_reset();
	}
}


/*-------------------------------------------------
    nvram_save - save a system's NVRAM
-------------------------------------------------*/

void running_machine::nvram_save()
{
	for (device_nvram_interface &nvram : nvram_interface_enumerator(root_device()))
	{
		if (nvram.nvram_can_save())
		{
			emu_file file(options().nvram_directory(), OPEN_FLAG_WRITE | OPEN_FLAG_CREATE | OPEN_FLAG_CREATE_PATHS);
			if (!file.open(nvram_filename(nvram.device())))
			{
				nvram.nvram_save(file);
				file.close();
			}
		}
	}
}


//**************************************************************************
//  OUTPUT
//**************************************************************************

void running_machine::popup_clear() const
{
	ui().popup_time(0, " ");
}

void running_machine::popup_message(util::format_argument_pack<std::ostream> const &args) const
{
	std::string const temp(string_format(args));
	ui().popup_time(temp.length() / 40 + 2, "%s", temp);
}


//**************************************************************************
//  CALLBACK ITEMS
//**************************************************************************

//-------------------------------------------------
//  notifier_callback_item - constructor
//-------------------------------------------------

running_machine::notifier_callback_item::notifier_callback_item(machine_notify_delegate func)
	: m_func(std::move(func))
{
}


//-------------------------------------------------
//  logerror_callback_item - constructor
//-------------------------------------------------

running_machine::logerror_callback_item::logerror_callback_item(logerror_callback func)
	: m_func(std::move(func))
{
}

void running_machine::export_http_api()
{
	if (m_manager.http()->is_active()) {
		m_manager.http()->add_http_handler("/api/machine", [this](http_manager::http_request_ptr request, http_manager::http_response_ptr response)
		{
			rapidjson::StringBuffer s;
			rapidjson::Writer<rapidjson::StringBuffer> writer(s);
			writer.StartObject();
			writer.Key("name");
			writer.String(m_basename.c_str());

			writer.Key("devices");
			writer.StartArray();

			device_enumerator iter(this->root_device());
			for (device_t &device : iter)
				writer.String(device.tag());

			writer.EndArray();
			writer.EndObject();

			response->set_status(200);
			response->set_content_type("application/json");
			response->set_body(s.GetString());
		});
	}
}

//**************************************************************************
//  SYSTEM TIME
//**************************************************************************

//-------------------------------------------------
//  system_time - constructor
//-------------------------------------------------

system_time::system_time()
{
	set(0);
}

system_time::system_time(time_t t)
{
	set(t);
}


//-------------------------------------------------
//  set - fills out a system_time structure
//-------------------------------------------------

void system_time::set(time_t t)
{
	// FIXME: this crashes if localtime or gmtime returns nullptr
	time = t;
	local_time.set(*localtime(&t));
	utc_time.set(*gmtime(&t));
}


//-------------------------------------------------
//  get_tm_time - converts a tm struction to a
//  MAME mame_system_tm structure
//-------------------------------------------------

void system_time::full_time::set(struct tm &t)
{
	second  = t.tm_sec;
	minute  = t.tm_min;
	hour    = t.tm_hour;
	mday    = t.tm_mday;
	month   = t.tm_mon;
	year    = t.tm_year + 1900;
	weekday = t.tm_wday;
	day  = t.tm_yday;
	is_dst  = t.tm_isdst;
}



//**************************************************************************
//  JAVASCRIPT PORT-SPECIFIC
//**************************************************************************

#if defined(__EMSCRIPTEN__)

running_machine * running_machine::emscripten_running_machine;

void running_machine::emscripten_main_loop()
{
	running_machine *machine = emscripten_running_machine;

	g_profiler.start(PROFILER_EXTRA);

	// execute CPUs if not paused
	if (!machine->m_paused)
	{
		device_scheduler * scheduler;
		scheduler = &(machine->scheduler());

		// Emscripten will call this function at 60Hz, so step the simulation
		// forward for the amount of time that has passed since the last frame
		const attotime frametime(0,HZ_TO_ATTOSECONDS(60));
		const attotime stoptime(scheduler->time() + frametime);

		while (!machine->m_paused && !machine->scheduled_event_pending() && scheduler->time() < stoptime)
		{
			scheduler->timeslice();
			// handle save/load
			if (machine->m_saveload_schedule != saveload_schedule::NONE)
			{
				machine->handle_saveload();
				break;
			}
		}
	}
	// otherwise, just pump video updates through
	else
		machine->m_video->frame_update();

	// cancel the emscripten loop if the system has been told to exit
	if (machine->exit_pending())
	{
		emscripten_cancel_main_loop();
	}

	g_profiler.stop();
}

void running_machine::emscripten_set_running_machine(running_machine *machine)
{
	emscripten_running_machine = machine;
	EM_ASM (
		JSMESS.running = true;
	);
	emscripten_set_main_loop(&(emscripten_main_loop), 0, 1);
}

running_machine * running_machine::emscripten_get_running_machine()
{
	return emscripten_running_machine;
}

ui_manager * running_machine::emscripten_get_ui()
{
	return &(emscripten_running_machine->ui());
}

sound_manager * running_machine::emscripten_get_sound()
{
	return &(emscripten_running_machine->sound());
}

void running_machine::emscripten_soft_reset() {
	emscripten_running_machine->schedule_soft_reset();
}
void running_machine::emscripten_hard_reset() {
	emscripten_running_machine->schedule_hard_reset();
}
void running_machine::emscripten_exit() {
	emscripten_running_machine->schedule_exit();
}
void running_machine::emscripten_save(const char *name) {
	emscripten_running_machine->schedule_save(name);
}
void running_machine::emscripten_load(const char *name) {
	emscripten_running_machine->schedule_load(name);
}

#endif /* defined(__EMSCRIPTEN__) */<|MERGE_RESOLUTION|>--- conflicted
+++ resolved
@@ -26,11 +26,8 @@
 #include "tilemap.h"
 #include "natkeyboard.h"
 #include "ui/uimain.h"
-<<<<<<< HEAD
 #include "learning-environment.h"
-=======
-
->>>>>>> 80bcaea1
+
 #include "corestr.h"
 #include "unzip.h"
 
