// license:BSD-3-Clause
// copyright-holders:Aaron Giles
/***************************************************************************

    input.cpp

    Handle input from the user.

****************************************************************************

    To do:
        * auto-selecting joystick configs
        * per-joystick configs?
        * test half-axis selections
        * add input test menu
        * get rid of osd_customize_inputport_list

***************************************************************************/

#include "emu.h"
#include "emuopts.h"
#include "inputdev.h"
#include "learning-environment.h"

#include "corestr.h"


namespace {

//**************************************************************************
//  TYPE DEFINITIONS
//**************************************************************************

// ======================> code_string_table

// simple class to match codes to strings
struct code_string_table
{
	u32 operator[](std::string_view string) const
	{
		for (const code_string_table *current = this; current->m_code != ~0; current++)
			if (current->m_string == string)
				return current->m_code;
		return ~0;
	}

	const char *operator[](u32 code) const
	{
		for (const code_string_table *current = this; current->m_code != ~0; current++)
			if (current->m_code == code)
				return current->m_string;
		return nullptr;
	}

	u32             m_code;
	const char *    m_string;
};



//**************************************************************************
//  TOKEN/STRING TABLES
//**************************************************************************

// token strings for device classes
const code_string_table devclass_token_table[] =
{
	{ DEVICE_CLASS_KEYBOARD, "KEYCODE" },
	{ DEVICE_CLASS_MOUSE,    "MOUSECODE" },
	{ DEVICE_CLASS_LIGHTGUN, "GUNCODE" },
	{ DEVICE_CLASS_JOYSTICK, "JOYCODE" },
	{ ~0U,                   "UNKCODE" }
};

// friendly strings for device classes
const code_string_table devclass_string_table[] =
{
	{ DEVICE_CLASS_KEYBOARD, "Kbd" },
	{ DEVICE_CLASS_MOUSE,    "Mouse" },
	{ DEVICE_CLASS_LIGHTGUN, "Gun" },
	{ DEVICE_CLASS_JOYSTICK, "Joy" },
	{ ~0U,                   "Unk" }
};

// token strings for item modifiers
const code_string_table modifier_token_table[] =
{
	{ ITEM_MODIFIER_REVERSE, "REVERSE" },
	{ ITEM_MODIFIER_POS,     "POS" },
	{ ITEM_MODIFIER_NEG,     "NEG" },
	{ ITEM_MODIFIER_LEFT,    "LEFT" },
	{ ITEM_MODIFIER_RIGHT,   "RIGHT" },
	{ ITEM_MODIFIER_UP,      "UP" },
	{ ITEM_MODIFIER_DOWN,    "DOWN" },
	{ ~0U,                   "" }
};

// friendly strings for item modifiers
const code_string_table modifier_string_table[] =
{
	{ ITEM_MODIFIER_REVERSE, "Reverse" },
	{ ITEM_MODIFIER_POS,     "+" },
	{ ITEM_MODIFIER_NEG,     "-" },
	{ ITEM_MODIFIER_LEFT,    "Left" },
	{ ITEM_MODIFIER_RIGHT,   "Right" },
	{ ITEM_MODIFIER_UP,      "Up" },
	{ ITEM_MODIFIER_DOWN,    "Down" },
	{ ~0U,                   "" }
};

// token strings for item classes
const code_string_table itemclass_token_table[] =
{
	{ ITEM_CLASS_SWITCH,     "SWITCH" },
	{ ITEM_CLASS_ABSOLUTE,   "ABSOLUTE" },
	{ ITEM_CLASS_RELATIVE,   "RELATIVE" },
	{ ~0U,                   "" }
};

// token strings for standard item ids
const code_string_table itemid_token_table[] =
{
	// standard keyboard codes
	{ ITEM_ID_A,             "A" },
	{ ITEM_ID_B,             "B" },
	{ ITEM_ID_C,             "C" },
	{ ITEM_ID_D,             "D" },
	{ ITEM_ID_E,             "E" },
	{ ITEM_ID_F,             "F" },
	{ ITEM_ID_G,             "G" },
	{ ITEM_ID_H,             "H" },
	{ ITEM_ID_I,             "I" },
	{ ITEM_ID_J,             "J" },
	{ ITEM_ID_K,             "K" },
	{ ITEM_ID_L,             "L" },
	{ ITEM_ID_M,             "M" },
	{ ITEM_ID_N,             "N" },
	{ ITEM_ID_O,             "O" },
	{ ITEM_ID_P,             "P" },
	{ ITEM_ID_Q,             "Q" },
	{ ITEM_ID_R,             "R" },
	{ ITEM_ID_S,             "S" },
	{ ITEM_ID_T,             "T" },
	{ ITEM_ID_U,             "U" },
	{ ITEM_ID_V,             "V" },
	{ ITEM_ID_W,             "W" },
	{ ITEM_ID_X,             "X" },
	{ ITEM_ID_Y,             "Y" },
	{ ITEM_ID_Z,             "Z" },
	{ ITEM_ID_0,             "0" },
	{ ITEM_ID_1,             "1" },
	{ ITEM_ID_2,             "2" },
	{ ITEM_ID_3,             "3" },
	{ ITEM_ID_4,             "4" },
	{ ITEM_ID_5,             "5" },
	{ ITEM_ID_6,             "6" },
	{ ITEM_ID_7,             "7" },
	{ ITEM_ID_8,             "8" },
	{ ITEM_ID_9,             "9" },
	{ ITEM_ID_F1,            "F1" },
	{ ITEM_ID_F2,            "F2" },
	{ ITEM_ID_F3,            "F3" },
	{ ITEM_ID_F4,            "F4" },
	{ ITEM_ID_F5,            "F5" },
	{ ITEM_ID_F6,            "F6" },
	{ ITEM_ID_F7,            "F7" },
	{ ITEM_ID_F8,            "F8" },
	{ ITEM_ID_F9,            "F9" },
	{ ITEM_ID_F10,           "F10" },
	{ ITEM_ID_F11,           "F11" },
	{ ITEM_ID_F12,           "F12" },
	{ ITEM_ID_F13,           "F13" },
	{ ITEM_ID_F14,           "F14" },
	{ ITEM_ID_F15,           "F15" },
	{ ITEM_ID_F16,           "F16" },
	{ ITEM_ID_F17,           "F17" },
	{ ITEM_ID_F18,           "F18" },
	{ ITEM_ID_F19,           "F19" },
	{ ITEM_ID_F20,           "F20" },
	{ ITEM_ID_ESC,           "ESC" },
	{ ITEM_ID_TILDE,         "TILDE" },
	{ ITEM_ID_MINUS,         "MINUS" },
	{ ITEM_ID_EQUALS,        "EQUALS" },
	{ ITEM_ID_BACKSPACE,     "BACKSPACE" },
	{ ITEM_ID_TAB,           "TAB" },
	{ ITEM_ID_OPENBRACE,     "OPENBRACE" },
	{ ITEM_ID_CLOSEBRACE,    "CLOSEBRACE" },
	{ ITEM_ID_ENTER,         "ENTER" },
	{ ITEM_ID_COLON,         "COLON" },
	{ ITEM_ID_QUOTE,         "QUOTE" },
	{ ITEM_ID_BACKSLASH,     "BACKSLASH" },
	{ ITEM_ID_BACKSLASH2,    "BACKSLASH2" },
	{ ITEM_ID_COMMA,         "COMMA" },
	{ ITEM_ID_STOP,          "STOP" },
	{ ITEM_ID_SLASH,         "SLASH" },
	{ ITEM_ID_SPACE,         "SPACE" },
	{ ITEM_ID_INSERT,        "INSERT" },
	{ ITEM_ID_DEL,           "DEL" },
	{ ITEM_ID_HOME,          "HOME" },
	{ ITEM_ID_END,           "END" },
	{ ITEM_ID_PGUP,          "PGUP" },
	{ ITEM_ID_PGDN,          "PGDN" },
	{ ITEM_ID_LEFT,          "LEFT" },
	{ ITEM_ID_RIGHT,         "RIGHT" },
	{ ITEM_ID_UP,            "UP" },
	{ ITEM_ID_DOWN,          "DOWN" },
	{ ITEM_ID_0_PAD,         "0PAD" },
	{ ITEM_ID_1_PAD,         "1PAD" },
	{ ITEM_ID_2_PAD,         "2PAD" },
	{ ITEM_ID_3_PAD,         "3PAD" },
	{ ITEM_ID_4_PAD,         "4PAD" },
	{ ITEM_ID_5_PAD,         "5PAD" },
	{ ITEM_ID_6_PAD,         "6PAD" },
	{ ITEM_ID_7_PAD,         "7PAD" },
	{ ITEM_ID_8_PAD,         "8PAD" },
	{ ITEM_ID_9_PAD,         "9PAD" },
	{ ITEM_ID_SLASH_PAD,     "SLASHPAD" },
	{ ITEM_ID_ASTERISK,      "ASTERISK" },
	{ ITEM_ID_MINUS_PAD,     "MINUSPAD" },
	{ ITEM_ID_PLUS_PAD,      "PLUSPAD" },
	{ ITEM_ID_DEL_PAD,       "DELPAD" },
	{ ITEM_ID_ENTER_PAD,     "ENTERPAD" },
	{ ITEM_ID_BS_PAD,        "BSPAD" },
	{ ITEM_ID_TAB_PAD,       "TABPAD" },
	{ ITEM_ID_00_PAD,        "00PAD" },
	{ ITEM_ID_000_PAD,       "000PAD" },
	{ ITEM_ID_PRTSCR,        "PRTSCR" },
	{ ITEM_ID_PAUSE,         "PAUSE" },
	{ ITEM_ID_LSHIFT,        "LSHIFT" },
	{ ITEM_ID_RSHIFT,        "RSHIFT" },
	{ ITEM_ID_LCONTROL,      "LCONTROL" },
	{ ITEM_ID_RCONTROL,      "RCONTROL" },
	{ ITEM_ID_LALT,          "LALT" },
	{ ITEM_ID_RALT,          "RALT" },
	{ ITEM_ID_SCRLOCK,       "SCRLOCK" },
	{ ITEM_ID_NUMLOCK,       "NUMLOCK" },
	{ ITEM_ID_CAPSLOCK,      "CAPSLOCK" },
	{ ITEM_ID_LWIN,          "LWIN" },
	{ ITEM_ID_RWIN,          "RWIN" },
	{ ITEM_ID_MENU,          "MENU" },
	{ ITEM_ID_CANCEL,        "CANCEL" },

	// standard mouse/joystick/gun codes
	{ ITEM_ID_XAXIS,         "XAXIS" },
	{ ITEM_ID_YAXIS,         "YAXIS" },
	{ ITEM_ID_ZAXIS,         "ZAXIS" },
	{ ITEM_ID_RXAXIS,        "RXAXIS" },
	{ ITEM_ID_RYAXIS,        "RYAXIS" },
	{ ITEM_ID_RZAXIS,        "RZAXIS" },
	{ ITEM_ID_SLIDER1,       "SLIDER1" },
	{ ITEM_ID_SLIDER2,       "SLIDER2" },
	{ ITEM_ID_BUTTON1,       "BUTTON1" },
	{ ITEM_ID_BUTTON2,       "BUTTON2" },
	{ ITEM_ID_BUTTON3,       "BUTTON3" },
	{ ITEM_ID_BUTTON4,       "BUTTON4" },
	{ ITEM_ID_BUTTON5,       "BUTTON5" },
	{ ITEM_ID_BUTTON6,       "BUTTON6" },
	{ ITEM_ID_BUTTON7,       "BUTTON7" },
	{ ITEM_ID_BUTTON8,       "BUTTON8" },
	{ ITEM_ID_BUTTON9,       "BUTTON9" },
	{ ITEM_ID_BUTTON10,      "BUTTON10" },
	{ ITEM_ID_BUTTON11,      "BUTTON11" },
	{ ITEM_ID_BUTTON12,      "BUTTON12" },
	{ ITEM_ID_BUTTON13,      "BUTTON13" },
	{ ITEM_ID_BUTTON14,      "BUTTON14" },
	{ ITEM_ID_BUTTON15,      "BUTTON15" },
	{ ITEM_ID_BUTTON16,      "BUTTON16" },
	{ ITEM_ID_BUTTON17,      "BUTTON17" },
	{ ITEM_ID_BUTTON18,      "BUTTON18" },
	{ ITEM_ID_BUTTON19,      "BUTTON19" },
	{ ITEM_ID_BUTTON20,      "BUTTON20" },
	{ ITEM_ID_BUTTON21,      "BUTTON21" },
	{ ITEM_ID_BUTTON22,      "BUTTON22" },
	{ ITEM_ID_BUTTON23,      "BUTTON23" },
	{ ITEM_ID_BUTTON24,      "BUTTON24" },
	{ ITEM_ID_BUTTON25,      "BUTTON25" },
	{ ITEM_ID_BUTTON26,      "BUTTON26" },
	{ ITEM_ID_BUTTON27,      "BUTTON27" },
	{ ITEM_ID_BUTTON28,      "BUTTON28" },
	{ ITEM_ID_BUTTON29,      "BUTTON29" },
	{ ITEM_ID_BUTTON30,      "BUTTON30" },
	{ ITEM_ID_BUTTON31,      "BUTTON31" },
	{ ITEM_ID_BUTTON32,      "BUTTON32" },
	{ ITEM_ID_START,         "START" },
	{ ITEM_ID_SELECT,        "SELECT" },

	// Hats
	{ ITEM_ID_HAT1UP,        "HAT1UP" },
	{ ITEM_ID_HAT1DOWN,      "HAT1DOWN" },
	{ ITEM_ID_HAT1LEFT,      "HAT1LEFT" },
	{ ITEM_ID_HAT1RIGHT,     "HAT1RIGHT" },
	{ ITEM_ID_HAT2UP,        "HAT2UP" },
	{ ITEM_ID_HAT2DOWN,      "HAT2DOWN" },
	{ ITEM_ID_HAT2LEFT,      "HAT2LEFT" },
	{ ITEM_ID_HAT2RIGHT,     "HAT2RIGHT" },
	{ ITEM_ID_HAT3UP,        "HAT3UP" },
	{ ITEM_ID_HAT3DOWN,      "HAT3DOWN" },
	{ ITEM_ID_HAT3LEFT,      "HAT3LEFT" },
	{ ITEM_ID_HAT3RIGHT,     "HAT3RIGHT" },
	{ ITEM_ID_HAT4UP,        "HAT4UP" },
	{ ITEM_ID_HAT4DOWN,      "HAT4DOWN" },
	{ ITEM_ID_HAT4LEFT,      "HAT4LEFT" },
	{ ITEM_ID_HAT4RIGHT,     "HAT4RIGHT" },

	// Additional IDs
	{ ITEM_ID_ADD_SWITCH1,   "ADDSW1" },
	{ ITEM_ID_ADD_SWITCH2,   "ADDSW2" },
	{ ITEM_ID_ADD_SWITCH3,   "ADDSW3" },
	{ ITEM_ID_ADD_SWITCH4,   "ADDSW4" },
	{ ITEM_ID_ADD_SWITCH5,   "ADDSW5" },
	{ ITEM_ID_ADD_SWITCH6,   "ADDSW6" },
	{ ITEM_ID_ADD_SWITCH7,   "ADDSW7" },
	{ ITEM_ID_ADD_SWITCH8,   "ADDSW8" },
	{ ITEM_ID_ADD_SWITCH9,   "ADDSW9" },
	{ ITEM_ID_ADD_SWITCH10,  "ADDSW10" },
	{ ITEM_ID_ADD_SWITCH11,  "ADDSW11" },
	{ ITEM_ID_ADD_SWITCH12,  "ADDSW12" },
	{ ITEM_ID_ADD_SWITCH13,  "ADDSW13" },
	{ ITEM_ID_ADD_SWITCH14,  "ADDSW14" },
	{ ITEM_ID_ADD_SWITCH15,  "ADDSW15" },
	{ ITEM_ID_ADD_SWITCH16,  "ADDSW16" },
	{ ITEM_ID_ADD_ABSOLUTE1, "ADDAXIS1" },
	{ ITEM_ID_ADD_ABSOLUTE2, "ADDAXIS2" },
	{ ITEM_ID_ADD_ABSOLUTE3, "ADDAXIS3" },
	{ ITEM_ID_ADD_ABSOLUTE4, "ADDAXIS4" },
	{ ITEM_ID_ADD_ABSOLUTE5, "ADDAXIS5" },
	{ ITEM_ID_ADD_ABSOLUTE6, "ADDAXIS6" },
	{ ITEM_ID_ADD_ABSOLUTE7, "ADDAXIS7" },
	{ ITEM_ID_ADD_ABSOLUTE8, "ADDAXIS8" },
	{ ITEM_ID_ADD_ABSOLUTE9, "ADDAXIS9" },
	{ ITEM_ID_ADD_ABSOLUTE10,"ADDAXIS10" },
	{ ITEM_ID_ADD_ABSOLUTE11,"ADDAXIS11" },
	{ ITEM_ID_ADD_ABSOLUTE12,"ADDAXIS12" },
	{ ITEM_ID_ADD_ABSOLUTE13,"ADDAXIS13" },
	{ ITEM_ID_ADD_ABSOLUTE14,"ADDAXIS14" },
	{ ITEM_ID_ADD_ABSOLUTE15,"ADDAXIS15" },
	{ ITEM_ID_ADD_ABSOLUTE16,"ADDAXIS16" },
	{ ITEM_ID_ADD_RELATIVE1, "ADDREL1" },
	{ ITEM_ID_ADD_RELATIVE2, "ADDREL2" },
	{ ITEM_ID_ADD_RELATIVE3, "ADDREL3" },
	{ ITEM_ID_ADD_RELATIVE4, "ADDREL4" },
	{ ITEM_ID_ADD_RELATIVE5, "ADDREL5" },
	{ ITEM_ID_ADD_RELATIVE6, "ADDREL6" },
	{ ITEM_ID_ADD_RELATIVE7, "ADDREL7" },
	{ ITEM_ID_ADD_RELATIVE8, "ADDREL8" },
	{ ITEM_ID_ADD_RELATIVE9, "ADDREL9" },
	{ ITEM_ID_ADD_RELATIVE10,"ADDREL10" },
	{ ITEM_ID_ADD_RELATIVE11,"ADDREL11" },
	{ ITEM_ID_ADD_RELATIVE12,"ADDREL12" },
	{ ITEM_ID_ADD_RELATIVE13,"ADDREL13" },
	{ ITEM_ID_ADD_RELATIVE14,"ADDREL14" },
	{ ITEM_ID_ADD_RELATIVE15,"ADDREL15" },
	{ ITEM_ID_ADD_RELATIVE16,"ADDREL16" },

	{ ~0U,                   nullptr }
};



//**************************************************************************
//  UTILITY FUNCTIONS
//**************************************************************************

inline void accumulate_axis_value(
		s32 &result,
		input_item_class &resultclass,
		input_item_class &resultclasszero,
		s32 value,
		input_item_class valueclass,
		input_item_class valueclasszero)
{
	if (!value)
	{
		// track the highest-priority zero
		if ((ITEM_CLASS_ABSOLUTE == valueclasszero) || (ITEM_CLASS_INVALID == resultclasszero))
			resultclasszero = valueclasszero;
	}
	else if (ITEM_CLASS_ABSOLUTE == valueclass)
	{
		// absolute values override relative values
		if (ITEM_CLASS_ABSOLUTE == resultclass)
			result += value;
		else
			result = value;
		resultclass = ITEM_CLASS_ABSOLUTE;
	}
	else if (ITEM_CLASS_RELATIVE == valueclass)
	{
		// relative values accumulate
		if (resultclass != ITEM_CLASS_ABSOLUTE)
		{
			result += value;
			resultclass = ITEM_CLASS_RELATIVE;
		}
	}
}

} // anonymous namespace



//**************************************************************************
//  INPUT MANAGER
//**************************************************************************

//-------------------------------------------------
//  input_manager - constructor
//-------------------------------------------------

input_manager::input_manager(running_machine &machine) : m_machine(machine)
{
	// reset code memory
	reset_memory();

	// create pointers for the classes
	m_class[DEVICE_CLASS_KEYBOARD] = std::make_unique<input_class_keyboard>(*this);
	m_class[DEVICE_CLASS_MOUSE] = std::make_unique<input_class_mouse>(*this);
	m_class[DEVICE_CLASS_LIGHTGUN] = std::make_unique<input_class_lightgun>(*this);
	m_class[DEVICE_CLASS_JOYSTICK] = std::make_unique<input_class_joystick>(*this);

	m_learning_environment_enabled = machine.options().learning_environment_enabled();

#ifdef MAME_DEBUG
	for (input_device_class devclass = DEVICE_CLASS_FIRST_VALID; devclass <= DEVICE_CLASS_LAST_VALID; ++devclass)
	{
		assert(m_class[devclass] != nullptr);
		assert(m_class[devclass]->devclass() == devclass);
	}
#endif
}


//-------------------------------------------------
//  input_manager - destructor
//-------------------------------------------------

input_manager::~input_manager()
{
}


//-------------------------------------------------
//  class_enabled - return whether input device
//  class is enabled
//-------------------------------------------------

bool input_manager::class_enabled(input_device_class devclass) const
{
	assert(devclass >= DEVICE_CLASS_FIRST_VALID && devclass <= DEVICE_CLASS_LAST_VALID);
	return m_class[devclass]->enabled();
}


//-------------------------------------------------
//  add_device - add a representation of a host
//  input device
//-------------------------------------------------

osd::input_device &input_manager::add_device(input_device_class devclass, std::string_view name, std::string_view id, void *internal)
{
	return device_class(devclass).add_device(name, id, internal);
}


//-------------------------------------------------
//  code_value - return the value of a given
//  input code
//-------------------------------------------------

s32 input_manager::code_value(input_code code)
{
	auto profile = g_profiler.start(PROFILER_INPUT);

	// return 0 for any invalid devices
	input_device *const device = device_from_code(code);
	if (!device)
		return 0;

	// also return 0 if the device class is disabled
	input_class &devclass = *m_class[code.device_class()];
	if (!devclass.enabled())
		return 0;

	// if this is not a multi device, only return data for item 0 and iterate over all
	int startindex = code.device_index();
	int stopindex = startindex;
	if (!devclass.multi())
	{
		if (startindex != 0)
			return 0;
		stopindex = devclass.maxindex();
	}

	// iterate over all device indices
	s32 result = 0;
	input_item_class targetclass = code.item_class();
	for (int curindex = startindex; curindex <= stopindex; curindex++)
	{
		// lookup the item for the appropriate index
		code.set_device_index(curindex);
		input_device_item *const item = item_from_code(code);
		if (item)
		{
			// process items according to their native type
			switch (targetclass)
			{
			case ITEM_CLASS_ABSOLUTE:
				if (result == 0)
					result = item->read_as_absolute(code.item_modifier());
				break;

			case ITEM_CLASS_RELATIVE:
				result += item->read_as_relative(code.item_modifier());
				break;

			case ITEM_CLASS_SWITCH:
				result |= item->read_as_switch(code.item_modifier());
				break;

			default:
				break;
			}
		}
	}

<<<<<<< HEAD
	if ((!result) && (m_learning_environment_enabled))
		result = (le_get_input_code_value(code) != 0);


	// stop the profiler before exiting
	g_profiler.stop();
=======
>>>>>>> b6d9756c
	return result;
}


//-------------------------------------------------
//  code_pressed_once - return non-zero if a given
//  input code has transitioned from off to on
//  since the last call
//-------------------------------------------------

bool input_manager::code_pressed_once(input_code code)
{
	// look for the code in the memory
	bool curvalue = code_pressed(code);
	int empty = -1;
	for (int memnum = 0; memnum < std::size(m_switch_memory); memnum++)
	{
		// were we previous pressed on the last time through here?
		if (m_switch_memory[memnum] == code)
		{
			// if no longer pressed, clear entry
			if (!curvalue)
				m_switch_memory[memnum] = INPUT_CODE_INVALID;

			// always return false
			return false;
		}

		// remember the first empty entry
		if (empty == -1 && m_switch_memory[memnum] == INPUT_CODE_INVALID)
			empty = memnum;
	}

	// if we get here, we were not previously pressed; if still not pressed, return false
	if (!curvalue)
		return false;

	// otherwise, add the code to the memory and return true
	assert(empty != -1);
	if (empty != -1)
		m_switch_memory[empty] = code;
	return true;
}


//-------------------------------------------------
//  device_from_code - given an input_code return
//  a pointer to the associated device
//-------------------------------------------------

input_device *input_manager::device_from_code(input_code code) const
{
	// if the class is valid, return the appropriate device pointer
	input_device_class devclass = code.device_class();
	if (devclass >= DEVICE_CLASS_FIRST_VALID && devclass <= DEVICE_CLASS_LAST_VALID)
		return m_class[devclass]->device(code.device_index());

	// otherwise, return nullptr
	return nullptr;
}


//-------------------------------------------------
//  item_from_code - given an input_code return
//  a pointer to the appropriate input_device_item
//-------------------------------------------------

input_device_item *input_manager::item_from_code(input_code code) const
{
	// first get the device; if none, then we don't have an item
	input_device *device = device_from_code(code);
	if (device == nullptr)
		return nullptr;

	// then return the device's item
	return device->item(code.item_id());
}


//-------------------------------------------------
//  reset_memory - reset the array of memory for
//  pressed switches
//-------------------------------------------------

void input_manager::reset_memory()
{
	// reset all entries in switch memory to invalid
	for (auto & elem : m_switch_memory)
		elem = INPUT_CODE_INVALID;
}


//-------------------------------------------------
//  code_from_itemid - translates an input_item_id
//  to an input_code
//-------------------------------------------------

input_code input_manager::code_from_itemid(input_item_id itemid) const
{
	// iterate over device classes and devices
	for (input_device_class devclass = DEVICE_CLASS_FIRST_VALID; devclass <= DEVICE_CLASS_LAST_VALID; ++devclass)
		for (int devnum = 0; devnum <= m_class[devclass]->maxindex(); devnum++)
		{
			input_device *device = m_class[devclass]->device(devnum);
			if (device != nullptr)
			{
				input_device_item *item = device->item(itemid);
				if (item != nullptr)
					return item->code();
			}
		}

	return INPUT_CODE_INVALID;
}


//-------------------------------------------------
//  code_name - convert an input code into a
//  friendly name
//-------------------------------------------------

std::string input_manager::code_name(input_code code) const
{
	// if nothing there, return an empty string
	input_device_item const *const item = item_from_code(code);
	if (!item)
		return std::string();

	std::string str;

	// keyboard 0 doesn't show a class or index if it is the only one
	input_device_class const device_class = item->device().devclass();
	if ((device_class != DEVICE_CLASS_KEYBOARD) || (m_class[device_class]->maxindex() > 0))
	{
		// determine the devclass part
		str = (*devclass_string_table)[code.device_class()];

		// if we're unifying all devices, don't display a number
		if (m_class[code.device_class()]->multi())
			str.append(util::string_format(" %d ", code.device_index() + 1));
		else
			str.append(" ");
	}

	// append item name - redundant with joystick switch left/right/up/down
	bool const joydir =
			(device_class == DEVICE_CLASS_JOYSTICK) &&
			(code.item_class() == ITEM_CLASS_SWITCH) &&
			(code.item_modifier() >= ITEM_MODIFIER_LEFT) &&
			(code.item_modifier() <= ITEM_MODIFIER_DOWN);
	if (joydir)
	{
		str.append((*modifier_string_table)[code.item_modifier()]);
	}
	else
	{
		str.append(item->name());
		char const *const modifier = (*modifier_string_table)[code.item_modifier()];
		if (modifier && *modifier)
			str.append(" ").append(modifier);
	}

	return str;
}


//-------------------------------------------------
//  code_to_token - create a token for a given code
//-------------------------------------------------

std::string input_manager::code_to_token(input_code code) const
{
	using namespace std::literals;

	// determine the devclass part
	const char *devclass = (*devclass_token_table)[code.device_class()];
	if (devclass == nullptr)
		return "INVALID";

	// determine the devindex part; keyboard 0 doesn't show an index
	std::string devindex = string_format("%d", code.device_index() + 1);
	if (code.device_class() == DEVICE_CLASS_KEYBOARD && code.device_index() == 0)
		devindex.clear();

	// determine the itemid part; look up in the table if we don't have a token
	input_device_item *item = item_from_code(code);
	std::string_view devcode = item ? item->token() : "UNKNOWN"sv;

	// determine the modifier part
	const char *modifier = (*modifier_token_table)[code.item_modifier()];

	// determine the itemclass part; if we match the native class, we don't include this
	const char *itemclass = "";
	if (!item || (item->itemclass() != code.item_class()))
		itemclass = (*itemclass_token_table)[code.item_class()];

	// concatenate the strings
	std::string str(devclass);
	if (!devindex.empty())
		str.append("_").append(devindex);
	if (!devcode.empty())
		str.append("_").append(devcode);
	if (modifier != nullptr)
		str.append("_").append(modifier);
	if (itemclass != nullptr && itemclass[0] != 0)
		str.append("_").append(itemclass);
	return str;
}


//-------------------------------------------------
//  code_from_token - extract an input code from a
//  token
//-------------------------------------------------

input_code input_manager::code_from_token(std::string_view _token)
{
	// copy the token and break it into pieces
	std::string token[6];
	int numtokens = 0;
	while (numtokens < std::size(token))
	{
		// make a token up to the next underscore
		std::string_view::size_type score = _token.find('_');
		token[numtokens++].assign(_token, 0, (std::string_view::npos == score) ? _token.length() : score);

		// if we hit the end, we're done, else advance our pointer
		if (std::string_view::npos == score)
			break;
		_token.remove_prefix(score + 1);
	}

	// first token should be the devclass
	int curtok = 0;
	input_device_class devclass = input_device_class((*devclass_token_table)[token[curtok++]]);
	if (devclass == ~input_device_class(0))
		return INPUT_CODE_INVALID;

	// second token might be index; look for number
	int devindex = 0;
	if (numtokens > 2 && sscanf(token[curtok].c_str(), "%d", &devindex) == 1)
	{
		curtok++;
		devindex--;
	}
	if (curtok >= numtokens)
		return INPUT_CODE_INVALID;

	// next token is the item ID
	input_item_id itemid = input_item_id((*itemid_token_table)[token[curtok]]);
	bool standard = (itemid != ~input_item_id(0));

	// if we're a standard code, default the itemclass based on it
	input_item_class itemclass = ITEM_CLASS_INVALID;
	if (standard)
		itemclass = m_class[devclass]->standard_item_class(itemid);

	// otherwise, keep parsing
	else
	{
		// if this is an invalid device, we have nothing to look up
		input_device *device = m_class[devclass]->device(devindex);
		if (device == nullptr)
			return INPUT_CODE_INVALID;

		// if not a standard code, look it up in the device specific codes
		for (itemid = ITEM_ID_FIRST_VALID; itemid <= device->maxitem(); ++itemid)
		{
			input_device_item *item = device->item(itemid);
			if (item != nullptr && token[curtok].compare(item->token()) == 0)
			{
				// take the itemclass from the item
				itemclass = item->itemclass();
				break;
			}
		}

		// bail on fail
		if (itemid > device->maxitem())
			return INPUT_CODE_INVALID;
	}
	curtok++;

	// if we have another token, it is probably a modifier
	input_item_modifier modifier = ITEM_MODIFIER_NONE;
	if (curtok < numtokens)
	{
		modifier = input_item_modifier((*modifier_token_table)[token[curtok]]);
		if (modifier != ~input_item_modifier(0))
			curtok++;
		else
			modifier = ITEM_MODIFIER_NONE;
	}

	// if we have another token, it is the item class
	if (curtok < numtokens)
	{
		u32 temp = (*itemclass_token_table)[token[curtok]];
		if (temp != ~0)
		{
			curtok++;
			itemclass = input_item_class(temp);
		}
	}

	// we should have consumed all tokens
	if (curtok != numtokens)
		return INPUT_CODE_INVALID;

	// assemble the final code
	return input_code(devclass, devindex, itemclass, modifier, itemid);
}


//-------------------------------------------------
//  standard_token - return the standard token for
//  the given input item ID
//-------------------------------------------------

const char *input_manager::standard_token(input_item_id itemid) const
{
	return itemid <= ITEM_ID_MAXIMUM ? (*itemid_token_table)[itemid] : nullptr;
}


//-------------------------------------------------
//  seq_pressed - return true if the given sequence
//  of switch inputs is "pressed"
//-------------------------------------------------

bool input_manager::seq_pressed(const input_seq &seq)
{
	// iterate over all of the codes
	bool result = false;
	bool invert = false;
	bool first = true;
	for (int codenum = 0; ; codenum++)
	{
		input_code code = seq[codenum];
		if (code == input_seq::not_code)
		{
			// handle NOT
			invert = true;
		}
		else if (code == input_seq::or_code || code == input_seq::end_code)
		{
			// handle OR and END

			// if we have a positive result from the previous set, we're done
			if (result || code == input_seq::end_code)
				break;

			// otherwise, reset our state
			result = false;
			invert = false;
			first = true;
		}
		else
		{
			// handle everything else as a series of ANDs

			// if this is the first in the sequence, result is set equal
			if (first)
				result = code_pressed(code) ^ invert;

			// further values are ANDed
			else if (result)
				result &= code_pressed(code) ^ invert;

			// no longer first, and clear the invert flag
			first = invert = false;
		}
	}

	// return the result if we queried at least one switch
	return result;
}


//-------------------------------------------------
//  seq_axis_value - return the value of an axis
//  defined in an input sequence
//-------------------------------------------------

s32 input_manager::seq_axis_value(const input_seq &seq, input_item_class &itemclass)
{
	// start with zero result and no valid classes
	s32 result = 0;
	itemclass = ITEM_CLASS_INVALID;
	input_item_class itemclasszero = ITEM_CLASS_INVALID;

	// iterate over all of the codes
	s32 groupval = 0;
	input_item_class groupclass = ITEM_CLASS_INVALID;
	input_item_class groupclasszero = ITEM_CLASS_INVALID;
	bool invert = false;
	bool enable = true;
	for (int codenum = 0; ; codenum++)
	{
		input_code const code = seq[codenum];
		if (code == input_seq::not_code)
		{
			// handle NOT - invert the next code
			invert = true;
		}
		else if (code == input_seq::end_code)
		{
			// handle END - commit group and break out of loop
			accumulate_axis_value(
					result, itemclass, itemclasszero,
					groupval, groupclass, groupclasszero);
			break;
		}
		else if (code == input_seq::or_code)
		{
			// handle OR - commit group and reset for the next group
			accumulate_axis_value(
					result, itemclass, itemclasszero,
					groupval, groupclass, groupclasszero);
			groupval = 0;
			groupclasszero = ITEM_CLASS_INVALID;
			groupclass = ITEM_CLASS_INVALID;
			invert = false;
			enable = true;
		}
		else if (enable)
		{
			// handle everything else only if we're still enabled
			input_item_class const codeclass = code.item_class();

			// switch codes serve as enables
			if (ITEM_CLASS_SWITCH == codeclass)
			{
				// AND against previous digital codes
				if (enable)
				{
					enable = code_pressed(code) ^ invert;
					if (!enable)
					{
						// clear current group if enable became false - only way out is an OR code
						groupval = 0;
						groupclasszero = ITEM_CLASS_INVALID;
						groupclass = ITEM_CLASS_INVALID;
					}
				}
			}
			else
			{
				// non-switch codes are analog values
				accumulate_axis_value(
						groupval, groupclass, groupclasszero,
						code_value(code), codeclass, codeclass);
			}

			// clear the invert flag - it only applies to one item
			invert = false;
		}
	}

	// saturate mixed absolute values, report neutral type
	if (ITEM_CLASS_ABSOLUTE == itemclass)
		result = std::clamp(result, osd::input_device::ABSOLUTE_MIN, osd::input_device::ABSOLUTE_MAX);
	else if (ITEM_CLASS_INVALID == itemclass)
		itemclass = itemclasszero;
	return result;
}


//-------------------------------------------------
//  seq_clean - clean the sequence, removing
//  any invalid bits
//-------------------------------------------------

input_seq input_manager::seq_clean(const input_seq &seq) const
{
	// make a copy of our sequence, removing any invalid bits
	input_seq clean_codes;
	int clean_index = 0;
	for (int codenum = 0; seq[codenum] != input_seq::end_code; codenum++)
	{
		// if this is a code item which is not valid, don't copy it and remove any preceding ORs/NOTs
		input_code code = seq[codenum];
		if (!code.internal() && (((code.device_index() > 0) && !m_class[code.device_class()]->multi()) || !item_from_code(code)))
		{
			while (clean_index > 0 && clean_codes[clean_index - 1].internal())
			{
				clean_codes.backspace();
				clean_index--;
			}
		}
		else if (clean_index > 0 || !code.internal() || code == input_seq::not_code)
		{
			clean_codes += code;
			clean_index++;
		}
	}
	return clean_codes;
}


//-------------------------------------------------
//  seq_name - generate the friendly name of a
//  sequence
//-------------------------------------------------

std::string input_manager::seq_name(const input_seq &seq) const
{
	// make a copy of our sequence, removing any invalid bits
	input_seq cleaned_seq = seq_clean(seq);

	// special case: empty
	if (cleaned_seq[0] == input_seq::end_code)
		return std::string(seq.empty() ? "None" : "n/a");

	// start with an empty buffer
	std::string str;

	// loop until we hit the end
	for (int codenum = 0; cleaned_seq[codenum] != input_seq::end_code; codenum++)
	{
		// append a space if not the first code
		if (codenum != 0)
			str.append(" ");

		// handle OR/NOT codes here
		input_code code = cleaned_seq[codenum];
		if (code == input_seq::or_code)
			str.append("or");
		else if (code == input_seq::not_code)
			str.append("not");

		// otherwise, assume it is an input code and ask the input system to generate it
		else
			str.append(code_name(code));
	}
	return str;
}


//-------------------------------------------------
//  seq_to_tokens - generate the tokenized form of
//  a sequence
//-------------------------------------------------

std::string input_manager::seq_to_tokens(const input_seq &seq) const
{
	// start with an empty buffer
	std::string str;

	// loop until we hit the end
	for (int codenum = 0; seq[codenum] != input_seq::end_code; codenum++)
	{
		// append a space if not the first code
		if (codenum != 0)
			str.append(" ");

		// handle OR/NOT codes here
		input_code code = seq[codenum];
		if (code == input_seq::or_code)
			str.append("OR");
		else if (code == input_seq::not_code)
			str.append("NOT");
		else if (code == input_seq::default_code)
			str.append("DEFAULT");

		// otherwise, assume it is an input code and ask the input system to generate it
		else
			str.append(code_to_token(code));
	}
	return str;
}


//-------------------------------------------------
//  seq_from_tokens - generate the tokenized form
//  of a sequence
//-------------------------------------------------

void input_manager::seq_from_tokens(input_seq &seq, std::string_view string)
{
	// start with a blank sequence
	seq.reset();

	// loop until we're done
	unsigned operators = 0;
	while (1)
	{
		// trim any leading spaces
		while (!string.empty() && isspace(u8(string[0])))
			string.remove_prefix(1);

		// bail if we're done
		if (string.empty())
			return;

		// find the end of the token and make it upper-case along the way
		std::string token;
		while (!string.empty() && !isspace(u8(string[0])))
		{
			token.push_back(toupper(u8(string[0])));
			string.remove_prefix(1);
		}

		// look for common stuff
		input_code code;
		bool is_operator;
		if (token == "OR")
		{
			code = input_seq::or_code;
			is_operator = true;
		}
		else if (token == "NOT")
		{
			code = input_seq::not_code;
			is_operator = true;
		}
		else if (token == "DEFAULT")
		{
			code = input_seq::default_code;
			is_operator = false;
		}
		else
		{
			code = code_from_token(token);
			is_operator = false;
		}

		// translate and add to the sequence
		if (is_operator)
		{
			++operators;
			seq += code;
		}
		else
		{
			if (code.device_class() < DEVICE_CLASS_FIRST_VALID)
			{
				osd_printf_warning("Input: Dropping invalid input token %s\n", token);
				while (operators)
				{
					seq.backspace();
					--operators;
				}
			}
			else
			{
				operators = 0;
				seq += code;
			}
		}

		// advance
		if (string.empty())
			return;
		string.remove_prefix(1);
	}
}

//-------------------------------------------------
//  map_device_to_controller - map device to
//  controller based on device map table
//-------------------------------------------------

bool input_manager::map_device_to_controller(const devicemap_table &table)
{
	for (const auto &it : table)
	{
		std::string_view deviceid = it.first;
		std::string_view controllername = it.second;

		// tokenize the controller name into device class and index (i.e. controller name should be of the form "GUNCODE_1")
		std::string token[2];
		int numtokens = 0;
		std::string_view _token = controllername;
		while (numtokens < std::size(token))
		{
			// make a token up to the next underscore
			std::string_view::size_type score = _token.find('_');
			token[numtokens++].assign(_token, 0, (std::string_view::npos == score) ? _token.length() : score);

			// if we hit the end, we're done, else advance our pointer
			if (std::string_view::npos == score)
				break;
			_token.remove_prefix(score + 1);
		}
		if (2 != numtokens)
			return false;

		// first token should be the devclass
		input_device_class devclass = input_device_class((*devclass_token_table)[strmakeupper(token[0])]);
		if (devclass == ~input_device_class(0))
			return false;

		// second token should be the devindex
		int devindex = 0;
		if (1 != sscanf(token[1].c_str(), "%d", &devindex))
			return false;
		devindex--;

		if (devindex >= DEVICE_INDEX_MAXIMUM)
			return false;

		// enumerate through devices and look for a match
		input_class *input_devclass = m_class[devclass].get();
		for (int devnum = 0; devnum <= input_devclass->maxindex(); devnum++)
		{
			input_device *device = input_devclass->device(devnum);
			if (device && device->match_device_id(deviceid))
			{
				// remap devindex
				input_devclass->remap_device_index(device->devindex(), devindex);
				osd_printf_verbose("Input: Remapped %s #%d: %s (device id: %s)\n", input_devclass->name(), devindex + 1, device->name(), device->id());

				break;
			}
		}
	}

	return true;
}<|MERGE_RESOLUTION|>--- conflicted
+++ resolved
@@ -523,15 +523,9 @@
 		}
 	}
 
-<<<<<<< HEAD
 	if ((!result) && (m_learning_environment_enabled))
 		result = (le_get_input_code_value(code) != 0);
 
-
-	// stop the profiler before exiting
-	g_profiler.stop();
-=======
->>>>>>> b6d9756c
 	return result;
 }
 
