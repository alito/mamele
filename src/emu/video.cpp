--- conflicted
+++ resolved
@@ -243,26 +243,19 @@
 		update_throttle(current_time);
 
 	// ask the OSD to update
-<<<<<<< HEAD
-	g_profiler.start(PROFILER_BLIT);
-	if ((!m_learning_environment_enabled) || (m_show_screen_when_le_enabled)) {
-		machine().osd().update(!from_debugger && skipped_it);
-	}
-	g_profiler.stop();
-=======
 	{
 		auto profile = g_profiler.start(PROFILER_BLIT);
-		machine().osd().update(!from_debugger && skipped_it);
-	}
->>>>>>> b6d9756c
+		if ((!m_learning_environment_enabled) || (m_show_screen_when_le_enabled)) {
+			machine().osd().update(!from_debugger && skipped_it);
+		}
+	}
 
 	// we synchronize after rendering instead of before, if low latency mode is enabled
 	if (!from_debugger && phase > machine_phase::INIT && m_low_latency && effective_throttle())
 		update_throttle(current_time);
 
-<<<<<<< HEAD
 	// get most recent input now
-	machine().osd().input_update();
+	machine().osd().input_update(false);
 
 	if (m_learning_environment_enabled) {
 		/* create the bitmap */
@@ -270,9 +263,6 @@
 		le_update_display(machine(), m_snap_bitmap);
 	}
 
-=======
-	machine().osd().input_update(false);
->>>>>>> b6d9756c
 	emulator_info::periodic_check();
 
 	if (!from_debugger)
