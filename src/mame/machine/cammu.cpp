// license:BSD-3-Clause
// copyright-holders:Patrick Mackinlay

/*
 * An implementation of the Fairchild/Intergraph Cache and Memory Management Unit (CAMMU) designed for use with the CLIPPER CPU family.
 *
 * Primary reference: http://bitsavers.trailing-edge.com/pdf/fairchild/clipper/CLIPPER%20C300%2032-Bit%20Compute%20Engine.pdf
 * Another reference: http://www.eecs.berkeley.edu/Pubs/TechRpts/1986/CSD-86-289.pdf
 *
 * This implementation is currently at a very early stage, and is only sufficient to handle the bare minimum of boot/diagnostic code.
 *
 * TODO
 *   - almost everything
 *   - refactor hardware tlb
 *   - faults
 *   - tlb
 *   - cache
 *   - bus errors
 */

#include "emu.h"
#include "cammu.h"

#define VERBOSE 0
#define DTU 1

// each variant of the cammu has different registers and a different addressing map
// TODO: decode the cammu registers properly
DEVICE_ADDRESS_MAP_START(map, 32, cammu_c4t_device)
	AM_RANGE(0x008, 0x00b) AM_READWRITE(ram_line_r, ram_line_w)
	AM_RANGE(0x010, 0x013) AM_READWRITE(s_pdo_r, s_pdo_w)
	AM_RANGE(0x018, 0x01b) AM_READWRITE(u_pdo_r, u_pdo_w)
	AM_RANGE(0x020, 0x023) AM_READWRITE(htlb_offset_r, htlb_offset_w)
	AM_RANGE(0x028, 0x02b) AM_READWRITE(i_fault_r, i_fault_w)
	AM_RANGE(0x030, 0x033) AM_READWRITE(fault_address_1_r, fault_address_1_w)
	AM_RANGE(0x038, 0x03b) AM_READWRITE(fault_address_2_r, fault_address_2_w)
	AM_RANGE(0x040, 0x043) AM_READWRITE(fault_data_1_lo_r, fault_data_1_lo_w)
	AM_RANGE(0x048, 0x04b) AM_READWRITE(fault_data_1_hi_r, fault_data_1_hi_w)
	AM_RANGE(0x050, 0x053) AM_READWRITE(fault_data_2_lo_r, fault_data_2_lo_w)
	AM_RANGE(0x058, 0x05b) AM_READWRITE(fault_data_2_hi_r, fault_data_2_hi_w)
	AM_RANGE(0x060, 0x063) AM_READWRITE(c4_bus_poll_r, c4_bus_poll_w)
	AM_RANGE(0x068, 0x06b) AM_READWRITE(control_r, control_w)
	AM_RANGE(0x070, 0x073) AM_READWRITE(bio_control_r, bio_control_w)
	AM_RANGE(0x078, 0x07b) AM_READWRITE(bio_address_tag_r, bio_address_tag_w)

	AM_RANGE(0x100, 0x103) AM_READWRITE(cache_data_lo_r, cache_data_lo_w)
	AM_RANGE(0x104, 0x107) AM_READWRITE(cache_data_hi_r, cache_data_hi_w)
	AM_RANGE(0x108, 0x10b) AM_READWRITE(cache_cpu_tag_r, cache_cpu_tag_w)
	AM_RANGE(0x10c, 0x10f) AM_READWRITE(cache_system_tag_valid_r, cache_system_tag_valid_w)
	AM_RANGE(0x110, 0x113) AM_READWRITE(cache_system_tag_r, cache_system_tag_w)
	AM_RANGE(0x118, 0x11b) AM_READWRITE(tlb_va_line_r, tlb_va_line_w)
	AM_RANGE(0x11c, 0x11f) AM_READWRITE(tlb_ra_line_r, tlb_ra_line_w)
ADDRESS_MAP_END

DEVICE_ADDRESS_MAP_START(map, 32, cammu_c4i_device)
	AM_RANGE(0x000, 0x003) AM_READWRITE(reset_r, reset_w)
	AM_RANGE(0x010, 0x013) AM_READWRITE(s_pdo_r, s_pdo_w)
	AM_RANGE(0x018, 0x01b) AM_READWRITE(u_pdo_r, u_pdo_w)
	AM_RANGE(0x020, 0x023) AM_READWRITE(clr_s_data_tlb_r, clr_s_data_tlb_w)
	AM_RANGE(0x028, 0x02b) AM_READWRITE(clr_u_data_tlb_r, clr_u_data_tlb_w)
	AM_RANGE(0x030, 0x033) AM_READWRITE(clr_s_insn_tlb_r, clr_s_insn_tlb_w)
	AM_RANGE(0x038, 0x03b) AM_READWRITE(clr_u_insn_tlb_r, clr_u_insn_tlb_w)

	AM_RANGE(0x068, 0x06b) AM_READWRITE(control_r, control_w)

	AM_RANGE(0x080, 0x083) AM_READWRITE(test_data_r, test_data_w)
	AM_RANGE(0x088, 0x08b) AM_READWRITE(i_fault_r, i_fault_w)
	AM_RANGE(0x090, 0x093) AM_READWRITE(fault_address_1_r, fault_address_1_w)
	AM_RANGE(0x098, 0x09b) AM_READWRITE(fault_address_2_r, fault_address_2_w)
	AM_RANGE(0x0a0, 0x0a3) AM_READWRITE(fault_data_1_lo_r, fault_data_1_lo_w)
	AM_RANGE(0x0a8, 0x0ab) AM_READWRITE(fault_data_1_hi_r, fault_data_1_hi_w)
	AM_RANGE(0x0b0, 0x0b3) AM_READWRITE(fault_data_2_lo_r, fault_data_2_lo_w)
	AM_RANGE(0x0b8, 0x0bb) AM_READWRITE(fault_data_2_hi_r, fault_data_2_hi_w)
	AM_RANGE(0x0c0, 0x0c3) AM_READWRITE(test_address_r, test_address_w)
ADDRESS_MAP_END

DEVICE_ADDRESS_MAP_START(map, 32, cammu_c3_device)
	// following is actually tlb
	AM_RANGE(0x800, 0x8ff) AM_NOP
	AM_RANGE(0x904, 0x907) AM_READWRITE(d_s_pdo_r, d_s_pdo_w)
	AM_RANGE(0x908, 0x90b) AM_READWRITE(d_u_pdo_r, d_u_pdo_w)
	AM_RANGE(0x910, 0x913) AM_READWRITE(d_fault_r, d_fault_w)
	AM_RANGE(0x940, 0x943) AM_READWRITE(d_control_r, d_control_w)
	AM_RANGE(0x980, 0x983) AM_READWRITE(d_reset_r, d_reset_w)

	AM_RANGE(0xa00, 0xaff) AM_NOP
	AM_RANGE(0xb04, 0xb07) AM_READWRITE(i_s_pdo_r, i_s_pdo_w)
	AM_RANGE(0xb08, 0xb0b) AM_READWRITE(i_u_pdo_r, i_u_pdo_w)
	AM_RANGE(0xb10, 0xb13) AM_READWRITE(i_fault_r, i_fault_w)
	AM_RANGE(0xb40, 0xb43) AM_READWRITE(i_control_r, i_control_w)
	AM_RANGE(0xb80, 0xb83) AM_READWRITE(i_reset_r, i_reset_w)

	AM_RANGE(0xc00, 0xcff) AM_NOP
	AM_RANGE(0xd04, 0xd07) AM_WRITE(g_s_pdo_w)
	AM_RANGE(0xd08, 0xd0b) AM_WRITE(g_u_pdo_w)
	AM_RANGE(0xd10, 0xd13) AM_WRITE(g_fault_w)
	AM_RANGE(0xd40, 0xd43) AM_WRITE(g_control_w)
	AM_RANGE(0xd80, 0xd83) AM_WRITE(g_reset_w)
ADDRESS_MAP_END

const device_type CAMMU_C4T = device_creator<cammu_c4t_device>;
const device_type CAMMU_C4I = device_creator<cammu_c4i_device>;
const device_type CAMMU_C3 = device_creator<cammu_c3_device>;

cammu_c4t_device::cammu_c4t_device(const machine_config &mconfig, const char *tag, device_t *owner, uint32_t clock)
<<<<<<< HEAD
	: cammu_c4_device(mconfig, CAMMU_C4T, "C4E/C4T CAMMU", tag, owner, clock, "C4T", __FILE__) { }

cammu_c4i_device::cammu_c4i_device(const machine_config &mconfig, const char *tag, device_t *owner, uint32_t clock)
	: cammu_c4_device(mconfig, CAMMU_C4I, "C4I CAMMU", tag, owner, clock, "C4I", __FILE__) { }

cammu_c4_device::cammu_c4_device(const machine_config &mconfig, device_type type, const char *name, const char *tag, device_t *owner, uint32_t clock, const char *shortname, const char *source)
	: cammu_device(mconfig, type, name, tag, owner, clock, shortname, source) { }
=======
	: cammu_device(mconfig, CAMMU_C4T, "C4E/C4T CAMMU", tag, owner, clock, "c4t", __FILE__) { }

cammu_c4i_device::cammu_c4i_device(const machine_config &mconfig, const char *tag, device_t *owner, uint32_t clock)
	: cammu_device(mconfig, CAMMU_C4I, "C4I CAMMU", tag, owner, clock, "c4i", __FILE__) { }
>>>>>>> 88ea7982

cammu_c3_device::cammu_c3_device(const machine_config &mconfig, const char *tag, device_t *owner, uint32_t clock)
	: cammu_device(mconfig, CAMMU_C3, "C1/C3 CAMMU", tag, owner, clock, "c3", __FILE__) { }

cammu_device::cammu_device(const machine_config &mconfig, device_type type, const char *name, const char *tag, device_t *owner, uint32_t clock, const char *shortname, const char *source)
	: device_t(mconfig, type, name, tag, owner, clock, shortname, source)
	, device_memory_interface(mconfig, *this),
	m_main_space_config("main", ENDIANNESS_LITTLE, 32, 32, 0),
	m_io_space_config("io", ENDIANNESS_LITTLE, 32, 32, 0),
	m_boot_space_config("boot", ENDIANNESS_LITTLE, 32, 32, 0),
	m_main_space(nullptr),
	m_io_space(nullptr),
	m_boot_space(nullptr),
	m_ssw_func(*this)
{ }

void cammu_device::device_start()
{
	m_ssw_func.resolve();

	m_main_space = &space(AS_0);
	m_io_space = &space(AS_1);
	m_boot_space = &space(AS_2);
}

void cammu_device::device_reset()
{
}

const address_space_config *cammu_device::memory_space_config (address_spacenum spacenum) const
{
	switch (spacenum)
	{
	case AS_0: return &m_main_space_config;
	case AS_1: return &m_io_space_config;
	case AS_2: return &m_boot_space_config;
	default: break;
	}

	return nullptr;
}

READ32_MEMBER(cammu_device::insn_r)
{
	u32 ssw = m_ssw_func();
	u32 va = offset << 2;

	// in supervisor mode, the first 8 pages are always mapped via the hard-wired tlb
	if ((ssw & 0x40000000) == 0 && (va & ~0x7fff) == 0)
	{
		switch (va & 0xf000)
		{
		case 0x0000:
		case 0x1000:
		case 0x2000:
		case 0x3000:
			// pages 0-3: main space pages 0-3
			return m_main_space->read_dword(va, mem_mask);

		case 0x4000:
		case 0x5000:
			// pages 4-5: i/o space pages 0-1
			return m_io_space->read_dword(va & 0x1fff, mem_mask);

		case 0x6000:
		case 0x7000:
			// pages 6-7: boot space pages 0-1
			return m_boot_space->read_dword(va & 0x1fff, mem_mask);
		}
	}

	// if not in mapped mode, default to main memory space
	if ((ssw & 0x04000000) == 0)
		return m_main_space->read_dword(va);
#if DTU
	// get the page table entry
	u32 pte = get_pte(va, ssw & 0x40000000, false);

	// translate the address
	u32 ra = (pte & 0xfffff000) | (va & 0xfff);

	// execute the read based on the system tag
	switch ((pte & 0xe00) >> 9)
	{
	case 0:
	case 1:
	case 2:
	case 3:
#if ICACHE_ENTRIES
		{
			const u16 slot = offset & (ICACHE_ENTRIES - 1);

			if (m_icache[slot].offset != offset)
			{
				m_icache[slot].offset = offset;
				m_icache[slot].data = m_main_space->read_dword(ra);
			}

			return m_icache[slot].data;
		}
#else
		return m_main_space->read_dword(ra, mem_mask);
#endif

	case 4:
		return m_io_space->read_dword(ra, mem_mask);

	case 5:
		return m_boot_space->read_dword(ra, mem_mask);

	case 6: // cache purge
	case 7: // main memory, slave mode
		fatalerror("system tag %d not supported %s\n", (pte & 0xe00) >> 9, machine().describe_context());
	}

	return 0;

#else
	// FIXME: currently maps addresses with upper bits 0x00 or 0x7f1 to main memory and everything else to I/O
	if ((va & 0xff000000) == 0x00000000 || (va & 0xfff00000) == 0x7f100000)
	{
#if ICACHE_ENTRIES
		const u16 slot = offset & (ICACHE_ENTRIES - 1);

		if (m_icache[slot].offset != offset)
		{
			m_icache[slot].offset = offset;
			m_icache[slot].data = m_main_space->read_dword(va);
		}

		return m_icache[slot].data;
#else
		return m_main_space->read_dword(va, mem_mask);
#endif
	}
	else
		return m_io_space->read_dword(va, mem_mask);
#endif
}

READ32_MEMBER(cammu_device::data_r)
{
	u32 ssw = m_ssw_func();
	u32 va = offset << 2;

	// in supervisor mode (and not user data mode), the first 8 pages are always mapped via the hard-wired tlb
	if (((ssw & 0x50000000) == 0) && ((va & ~0x7fff) == 0))
	{
		switch (va & 0xf000)
		{
		case 0x0000:
		case 0x1000:
		case 0x2000:
		case 0x3000:
			// pages 0-3: main space pages 0-3
			return m_main_space->read_dword(va, mem_mask);

		case 0x4000:
		case 0x5000:
			// pages 4-5: i/o space pages 0-1
			return m_io_space->read_dword(va & 0x1fff, mem_mask);

		case 0x6000:
		case 0x7000:
			// pages 6-7: boot space pages 0-1
			return m_boot_space->read_dword(va & 0x1fff, mem_mask);
		}
	}

	// if not in mapped mode, default to main memory space
	if ((ssw & 0x04000000) == 0)
		return m_main_space->read_dword(va);

#if DTU
	// get the page table entry
	u32 pte = get_pte(va, ssw & 0x50000000, space.spacenum() == AS_DATA);

	// translate the address
	u32 ra = (pte & 0xfffff000) | (va & 0xfff);

	// execute the read based on the system tag
	switch ((pte & 0xe00) >> 9)
	{
	case 0:
	case 1:
	case 2:
	case 3:
#if DCACHE_ENTRIES
		{
			const u16 slot = offset & (DCACHE_ENTRIES - 1);

			if (m_dcache[slot].offset != offset)
			{
				m_dcache[slot].offset = offset;
				m_dcache[slot].data = m_main_space->read_dword(ra);
			}

			return m_dcache[slot].data;
		}
#else
		return m_main_space->read_dword(ra, mem_mask);
#endif

	case 4: 
		return m_io_space->read_dword(ra, mem_mask);

	case 5:
		return m_boot_space->read_dword(ra, mem_mask);

	case 6: // cache purge
	case 7: // main memory, slave mode
		fatalerror("data_r: system tag %d not supported at %s\n", (pte & 0xe00) >> 9, machine().describe_context());
	}

	return 0;
#else
	// FIXME: currently maps addresses with upper bits 0x00 or 0x7f1 to main memory and everything else to I/O
	if ((va & 0xff000000) == 0x00000000 || (va & 0xfff00000) == 0x7f100000)
	{
#if DCACHE_ENTRIES
		const u16 slot = offset & (DCACHE_ENTRIES - 1);

		if (m_dcache[slot].offset != offset)
		{
			m_dcache[slot].offset = offset;
			m_dcache[slot].data = m_main_space->read_dword(va);
		}

		return m_dcache[slot].data;
#endif
		return m_main_space->read_dword(va, mem_mask);
	}
	else
		return m_io_space->read_dword(va, mem_mask);
#endif
}

WRITE32_MEMBER(cammu_device::data_w)
{
	u32 ssw = m_ssw_func();
	u32 va = offset << 2;

	// in supervisor mode (and not user data mode), the first 8 pages are always mapped via the hard-wired tlb
	if (((ssw & 0x50000000) == 0) && ((va & ~0x7fff) == 0))
	{
		switch (va & 0xf000)
		{
		case 0x0000:
		case 0x1000:
		case 0x2000:
		case 0x3000:
			// pages 0-3: main space pages 0-3
			m_main_space->write_dword(va, data, mem_mask);
			return;

		case 0x4000:
		case 0x5000:
			// pages 4-5: i/o space pages 0-1
			m_io_space->write_dword(va & 0x1fff, data, mem_mask);
			return;

		case 0x6000:
		case 0x7000:
			// pages 6-7: boot space pages 0-1
			m_boot_space->write_dword(va & 0x1fff, data, mem_mask);
			return;
		}
	}

	// if not in mapped mode, default to main memory space
	if ((ssw & 0x04000000) == 0)
	{
		m_main_space->write_dword(va, data, mem_mask);
		return;
	}

#if DTU
	// get the page table entry
	u32 pte = get_pte(va, ssw & 0x50000000, space.spacenum() == AS_DATA);

	// translate the address
	u32 ra = (pte & 0xfffff000) | (va & 0xfff);

	// execute the read based on the system tag
	switch ((pte & 0xe00) >> 9)
	{
	case 0:
	case 1:
	case 2:
	case 3:
#if DCACHE_ENTRIES
		{
			const u16 slot = offset & (DCACHE_ENTRIES - 1);

			if (mem_mask == 0xffffffff)
			{
				m_dcache[slot].offset = offset;
				m_dcache[slot].data = data;
			}
			else
				m_dcache[slot].offset = 0;
		}
#endif
		m_main_space->write_dword(ra, data, mem_mask);
		break;

	case 4:
		m_io_space->write_dword(ra, data, mem_mask);
		break;

	case 5:
		m_boot_space->write_dword(ra, data, mem_mask);
		break;

	case 6: // cache purge
	case 7: // main memory, slave mode
		fatalerror("data_w: system tag %d not supported at %s\n", (pte & 0xe00) >> 9, machine().describe_context());
		break;
	}
#else
	// FIXME: currently maps addresses with upper bits 0x00 or 0x7f1 to main memory and everything else to I/O
	if ((va & 0xff000000) == 0x00000000 || (va & 0xfff00000) == 0x7f100000)
	{
#if DCACHE_ENTRIES
		const u16 slot = offset & (DCACHE_ENTRIES - 1);

		if (mem_mask == 0xffffffff)
		{
			m_dcache[slot].offset = offset;
			m_dcache[slot].data = data;
		}
		else
			m_dcache[slot].offset = 0;
#endif
		m_main_space->write_dword(va, data, mem_mask);
	}
	else
		m_io_space->write_dword(va, data, mem_mask);
#endif
}

u32 cammu_c4_device::get_pte(u32 va, int user, bool data)
{
	u32 tlb_index = (user ? 2 : 0) + (data ? 1 : 0);
	if ((va & 0xfffff000) != m_tlb[tlb_index].va)
	{
		// return the page table entry for a given virtual address
		u32 pdo = user ? m_u_pdo : m_s_pdo;

		u32 pto = m_main_space->read_dword(pdo | (va & 0xffc00000) >> 20);
		if (pto & 0x1)
			fatalerror("can't deal with pto faults va 0x%08x %s\n", va, machine().describe_context());

		u32 pte = m_main_space->read_dword((pto & 0xfffff000) | (va & 0x003ff000) >> 10);
		if (pte & 0x1)
			fatalerror("can't deal with pte faults va 0x%08x %s\n", va, machine().describe_context());

		m_tlb[tlb_index].va = va & 0xfffff000;
		m_tlb[tlb_index].pte = pte;
	}

	return m_tlb[tlb_index].pte;
}

u32 cammu_c3_device::get_pte(u32 va, int user, bool data)
{
	// return the page table entry for a given virtual address
	u32 pdo = user ? (data ? m_d_u_pdo : m_i_u_pdo) : (data ? m_d_s_pdo : m_i_s_pdo);

	u32 pto = m_main_space->read_dword(pdo | (va & 0xffc00000) >> 20);
	if (pto & 0x1)
		fatalerror("can't deal with pto faults va 0x%08x %s\n", va, machine().describe_context());

	u32 pte = m_main_space->read_dword((pto & 0xfffff000) | (va & 0x003ff000) >> 10);
	if (pte & 0x1)
		fatalerror("can't deal with pte faults va 0x%08x %s\n", va, machine().describe_context());

	return pte;
}<|MERGE_RESOLUTION|>--- conflicted
+++ resolved
@@ -103,20 +103,13 @@
 const device_type CAMMU_C3 = device_creator<cammu_c3_device>;
 
 cammu_c4t_device::cammu_c4t_device(const machine_config &mconfig, const char *tag, device_t *owner, uint32_t clock)
-<<<<<<< HEAD
-	: cammu_c4_device(mconfig, CAMMU_C4T, "C4E/C4T CAMMU", tag, owner, clock, "C4T", __FILE__) { }
+	: cammu_c4_device(mconfig, CAMMU_C4T, "C4E/C4T CAMMU", tag, owner, clock, "c4t", __FILE__) { }
 
 cammu_c4i_device::cammu_c4i_device(const machine_config &mconfig, const char *tag, device_t *owner, uint32_t clock)
-	: cammu_c4_device(mconfig, CAMMU_C4I, "C4I CAMMU", tag, owner, clock, "C4I", __FILE__) { }
+	: cammu_c4_device(mconfig, CAMMU_C4I, "C4I CAMMU", tag, owner, clock, "c4i", __FILE__) { }
 
 cammu_c4_device::cammu_c4_device(const machine_config &mconfig, device_type type, const char *name, const char *tag, device_t *owner, uint32_t clock, const char *shortname, const char *source)
 	: cammu_device(mconfig, type, name, tag, owner, clock, shortname, source) { }
-=======
-	: cammu_device(mconfig, CAMMU_C4T, "C4E/C4T CAMMU", tag, owner, clock, "c4t", __FILE__) { }
-
-cammu_c4i_device::cammu_c4i_device(const machine_config &mconfig, const char *tag, device_t *owner, uint32_t clock)
-	: cammu_device(mconfig, CAMMU_C4I, "C4I CAMMU", tag, owner, clock, "c4i", __FILE__) { }
->>>>>>> 88ea7982
 
 cammu_c3_device::cammu_c3_device(const machine_config &mconfig, const char *tag, device_t *owner, uint32_t clock)
 	: cammu_device(mconfig, CAMMU_C3, "C1/C3 CAMMU", tag, owner, clock, "c3", __FILE__) { }
