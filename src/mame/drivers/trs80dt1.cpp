--- conflicted
+++ resolved
@@ -80,10 +80,7 @@
 {
 	m_bow = 0;
 	m_7474->preset_w(1);
-<<<<<<< HEAD
-=======
 	// line is active low in the real chip
->>>>>>> e74413d3
 	m_nvram->recall(1);
 	m_nvram->recall(0);
 }
