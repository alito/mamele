// license:BSD-3-Clause
// copyright-holders:Ryan Holtz
/*********************************************************************

    newport.h

    SGI "Newport" graphics board emulation

*********************************************************************/

#ifndef MAME_BUS_GIO_NEWPORT_H
#define MAME_BUS_GIO_NEWPORT_H

#pragma once

#include "gio64.h"
#include "screen.h"

#define ENABLE_NEWVIEW_LOG      (0)


/*************************************
 *
 *  XMAP9 Device
 *
 *************************************/

class xmap9_device : public device_t
{
public:
	xmap9_device(const machine_config &mconfig, const char *tag, device_t *owner, uint32_t clock, uint32_t revision)
		: xmap9_device(mconfig, tag, owner, clock)
	{
		set_revision(revision);
	}

	xmap9_device(const machine_config &mconfig, const char *tag, device_t *owner, uint32_t clock);

	uint32_t read(uint32_t offset);
	void write(uint32_t offset, uint32_t data);

	// Getters
	uint32_t cursor_cmap() const { return m_cursor_cmap; }
	uint32_t popup_cmap() const { return m_popup_cmap; }
	uint32_t mode_entry(uint32_t entry) const { return m_mode_table[entry]; }
	bool is_8bpp() const { return BIT(m_config, 2); }

	void serialize(FILE *file);
	void deserialize(FILE *file);

private:
	// device_t overrides
	virtual void device_start() override;
	virtual void device_reset() override;

	// Initializers
	void set_revision(uint32_t revision) { m_revision = revision; }

	uint32_t m_config;
	uint32_t m_revision;
	uint32_t m_fifo_available;
	//uint32_t m_entries;
	uint32_t m_cursor_cmap;
	uint32_t m_popup_cmap;
	uint32_t m_mode_table_idx;
	uint32_t m_mode_table[0x20];
};

DECLARE_DEVICE_TYPE(XMAP9, xmap9_device)


/*************************************
 *
 *  CMAP Device
 *
 *************************************/

class cmap_device : public device_t
				  , public device_palette_interface
{
public:
	cmap_device(const machine_config &mconfig, const char *tag, device_t *owner, uint32_t clock, uint32_t revision)
		: cmap_device(mconfig, tag, owner, clock)
	{
		set_revision(revision);
	}

	cmap_device(const machine_config &mconfig, const char *tag, device_t *owner, uint32_t clock);

	uint32_t read(uint32_t offset);
	void write(uint32_t offset, uint32_t data);

	// Getters
	const uint32_t *palette_base() const { return m_palette; }

	void serialize(FILE *file);
	void deserialize(FILE *file);

private:
	// device_t overrides
	virtual void device_start() override;
	virtual void device_reset() override;

	// device_palette_interface overrides
	virtual uint32_t palette_entries() const override { return 0x2000; }

	// Initializers
	void set_revision(uint32_t revision) { m_revision = revision; }

	uint32_t m_status;
	uint32_t m_revision;
	uint16_t m_palette_idx;
	uint32_t m_palette[0x10000];
};

DECLARE_DEVICE_TYPE(CMAP, cmap_device)


/*************************************
 *
 *  VC2 Device
 *
 *************************************/

class vc2_device : public device_t
{
public:
	vc2_device(const machine_config &mconfig, const char *tag, device_t *owner, uint32_t clock);

	uint32_t read(uint32_t offset);
	void write(uint32_t offset, uint32_t data, uint32_t mem_mask);

	// Getters
	int readout_x0() const { return m_readout_x0; }
	int readout_y0() const { return m_readout_y0; }
	int readout_x1() const { return m_readout_x1; }
	int readout_y1() const { return m_readout_y1; }
	uint16_t begin_did_line(int y);
	uint16_t next_did_line_entry();
	uint8_t get_cursor_pixel(int x, int y);

	DECLARE_WRITE_LINE_MEMBER(vblank_w);

	auto vert_int() { return m_vert_int.bind(); }
	auto screen_timing_changed() { return m_screen_timing_changed.bind(); } // Hack. TODO: Figure out a better way

	void serialize(FILE *file);
	void deserialize(FILE *file);

private:
	// device_t overrides
	virtual void device_start() override;
	virtual void device_reset() override;

	enum
	{
		CURSOR_FUNC_ENABLE_BIT = 4,
		CURSOR_ENABLE_BIT = 7,

		CURSOR_MODE_BIT = 8,
		CURSOR_MODE_GLYPH = 0,
		CURSOR_MODE_CROSSHAIR = 1,

		CURSOR_SIZE_BIT = 9,
		CURSOR_SIZE_32 = 0,
		CURSOR_SIZE_64 = 1
	};

	void decode_vt_line(uint32_t line, uint32_t line_seq_ptr);
	void decode_vt_table();
	void update_screen_size();

	bool is_cursor_active(int x, int y);

	uint16_t m_vid_entry;
	uint16_t m_cursor_entry;
	uint16_t m_cursor_x;
	uint16_t m_cursor_y;
	uint16_t m_cur_cursor_x;
	uint16_t m_did_entry;
	uint16_t m_scanline_len;
	uint16_t m_ram_addr;
	uint16_t m_vt_frame_ptr;
	uint16_t m_vt_line_ptr;
	uint16_t m_vt_line_run;
	uint16_t m_vt_line_count;
	uint16_t m_cursor_table_ptr;
	uint16_t m_work_cursor_y;
	uint16_t m_did_frame_ptr;
	uint16_t m_did_line_ptr;
	uint16_t m_display_ctrl;
	uint16_t m_config;
	uint8_t m_reg_idx;
	uint16_t m_reg_data;
	std::unique_ptr<uint16_t[]> m_ram;

	std::unique_ptr<uint32_t[]> m_vt_table;

	int m_readout_x0;
	int m_readout_y0;
	int m_readout_x1;
	int m_readout_y1;

	bool m_enable_cursor;

	devcb_write_line m_vert_int;
	devcb_write_line m_screen_timing_changed;

	static const size_t RAM_SIZE;
};

DECLARE_DEVICE_TYPE(VC2, vc2_device)


/*************************************
 *
 *  RB2 Device
 *
 *************************************/

class rb2_device : public device_t
{
public:
	rb2_device(const machine_config &mconfig, const char *tag, device_t *owner, uint32_t clock, uint32_t global_mask)
		: rb2_device(mconfig, tag, owner, clock)
	{
		set_global_mask(global_mask);
	}

	rb2_device(const machine_config &mconfig, const char *tag, device_t *owner, uint32_t clock);

	// Getters
	const uint32_t *rgbci(int y) const { return &m_rgbci[1344 * y]; }
	const uint32_t *cidaux(int y) const { return &m_cidaux[1344 * y]; }
	uint32_t store_shift() { return m_src_shift; }

	// devcb callbacks
	void set_write_mask(uint32_t data);
	void set_flags(uint16_t data);
	void set_address(uint32_t address);
	uint32_t read_pixel();
	void write_pixel(uint32_t data);

	void serialize(FILE *file);
	void deserialize(FILE *file);

private:
	// device_t overrides
	virtual void device_start() override;
	virtual void device_reset() override;

	void logic_pixel(uint32_t src);
	void store_pixel(uint32_t value);
	uint32_t expand_to_all_lanes(uint32_t src);

	void set_global_mask(uint32_t global_mask) { m_global_mask = global_mask; }

	uint32_t  m_global_mask;
	uint32_t  m_write_mask;
	bool      m_blend;
	bool      m_fast_clear;
	bool      m_rgbmode;
	bool      m_dblsrc;
	uint8_t   m_plane_enable;
	uint8_t   m_draw_depth;
	uint32_t  m_draw_bpp;
	uint8_t   m_logicop;
	uint8_t   m_src_shift;
	uint8_t   m_dst_shift;

	uint32_t *m_dest_buf;
	uint32_t *m_buf_ptr;

	std::unique_ptr<uint32_t[]> m_rgbci;
	std::unique_ptr<uint32_t[]> m_cidaux;

	static const size_t BUFFER_SIZE;
};

DECLARE_DEVICE_TYPE(RB2, rb2_device)


/*************************************
 *
 *  Newport Device
 *
 *************************************/

class newport_base_device : public device_t
						  , public device_gio64_card_interface
{
public:
	newport_base_device(const machine_config &mconfig, device_type type, const char *tag, device_t *owner, uint32_t clock);

	// device_gio_slot_interface overrides
	virtual void install_device() override;

	DECLARE_READ64_MEMBER(rex3_r);
	DECLARE_WRITE64_MEMBER(rex3_w);

	uint32_t screen_update(screen_device &device, bitmap_rgb32 &bitmap, const rectangle &cliprect);

	DECLARE_WRITE_LINE_MEMBER(vrint_w);
	DECLARE_WRITE_LINE_MEMBER(update_screen_size);

	auto write_mask() { return m_write_mask_w.bind(); }
	auto draw_flags() { return m_draw_flags_w.bind(); }
	auto pixel_address() { return m_set_address.bind(); }
	auto pixel_write() { return m_write_pixel.bind(); }
	auto pixel_read() { return m_read_pixel.bind(); }

	void serialize(FILE *file);
	void deserialize(FILE *file);

protected:
	// device_t overrides
	virtual void device_timer(emu_timer &timer, device_timer_id id, int param, void *ptr) override;
	virtual void device_add_mconfig(machine_config &config) override;
	virtual void device_start() override;
	virtual void device_reset() override;

	void device_add_mconfig(machine_config &config, uint32_t xmap_revision, uint32_t cmap_revision, uint32_t global_mask);
	void mem_map(address_map &map) override;

	static constexpr device_timer_id DCB_TIMEOUT = 0;

	enum
	{
		DCB_ADDR_VC2,
		DCB_ADDR_CMAP01,
		DCB_ADDR_CMAP0,
		DCB_ADDR_CMAP1,
		DCB_ADDR_XMAP01,
		DCB_ADDR_XMAP0,
		DCB_ADDR_XMAP1,
		DCB_ADDR_RAMDAC,
		DCB_ADDR_CC1,
		DCB_ADDR_AB1,
		DCB_ADDR_PCD = 12
	};

	enum
	{
		STATUS_GFXBUSY          = (1 << 3),
		STATUS_BACKBUSY         = (1 << 4),
		STATUS_VRINT            = (1 << 5),
		STATUS_VIDEOINT         = (1 << 6),
		STATUS_GFIFOLEVEL_SHIFT = 7,
		STATUS_GFIFOLEVEL_MASK  = (0x3f << STATUS_GFIFOLEVEL_SHIFT),
		STATUS_BFIFOLEVEL_SHIFT = 13,
		STATUS_BFIFOLEVEL_MASK  = (0x1f << STATUS_BFIFOLEVEL_SHIFT),
		STATUS_BFIFO_INT        = 18,
		STATUS_GFIFO_INT        = 19
	};

	struct rex3_t
	{
		uint32_t m_draw_mode0;
		bool m_color_host;
		uint32_t m_draw_mode1;
		uint8_t m_plane_enable;
		uint8_t m_plane_depth;
		bool m_rwpacked;
		bool m_rwdouble;
		uint8_t m_hostdepth;
		uint8_t m_sfactor;
		uint8_t m_dfactor;

		uint32_t m_store_shift;
		uint32_t m_host_shift;

		uint32_t m_write_width;
		uint32_t m_ls_mode;
		uint32_t m_ls_pattern;
		uint32_t m_ls_pattern_saved;
		uint32_t m_z_pattern;
		uint32_t m_color_back;
		uint32_t m_color_vram;
		uint32_t m_alpha_ref;
		uint32_t m_setup;
		uint32_t m_step_z;
		int32_t m_x_start;
		int32_t m_y_start;
		int32_t m_x_end;
		int32_t m_y_end;
		int16_t m_x_start_frac;
		int16_t m_y_start_frac;
		int16_t m_x_end_frac;
		int16_t m_y_end_frac;
		int16_t m_x_save;
		uint32_t m_xy_move;
		int16_t m_x_move;
		int16_t m_y_move;
		uint32_t m_bres_d;
		uint32_t m_bres_s1;
		uint32_t m_bres_octant_inc1;
		uint32_t m_bres_round_inc2;
		uint32_t m_bres_e1;
		uint32_t m_bres_s2;
		uint32_t m_a_weight0;
		uint32_t m_a_weight1;
		uint32_t m_x_start_f;
		uint32_t m_y_start_f;
		uint32_t m_x_end_f;
		uint32_t m_y_end_f;
		int16_t m_x_start_i;
		uint32_t m_xy_start_i;
		int16_t m_y_start_i;
		uint32_t m_xy_end_i;
		int16_t m_x_end_i;
		int16_t m_y_end_i;
		uint32_t m_x_start_end_i;
		uint32_t m_color_red;
		uint32_t m_color_alpha;
		uint32_t m_color_green;
		uint32_t m_color_blue;
		uint32_t m_curr_color_red;
		uint32_t m_curr_color_alpha;
		uint32_t m_curr_color_green;
		uint32_t m_curr_color_blue;
		int32_t m_slope_red;
		int32_t m_slope_alpha;
		int32_t m_slope_green;
		int32_t m_slope_blue;
		uint32_t m_write_mask;
		uint32_t m_color_i;
		uint32_t m_zero_overflow;
		uint64_t m_host_dataport;
		uint32_t m_dcb_mode;
		uint32_t m_dcb_reg_select;
		uint32_t m_dcb_slave_select;
		uint32_t m_dcb_data_msw;
		uint32_t m_dcb_data_lsw;
		uint32_t m_smask_x[5];
		uint32_t m_smask_y[5];
		uint32_t m_top_scanline;
		uint32_t m_xy_window;
		int16_t m_x_window;
		int16_t m_y_window;
		uint32_t m_clip_mode;
		uint32_t m_config;
		uint32_t m_status;
		uint32_t m_dcb_mask;
		bool m_blend_back;
	};

	void ramdac_write(uint32_t data);

	void write_x_start(int32_t val);
	void write_y_start(int32_t val);
	void write_x_end(int32_t val);
	void write_y_end(int32_t val);

	bool pixel_clip_pass(int16_t x, int16_t y);
	void output_pixel(uint32_t color);
	void output_pixel(int16_t x, int16_t y, uint32_t color);
	void blend_pixel(uint32_t src);

	void iterate_shade();

<<<<<<< HEAD
    uint32_t get_default_color(uint32_t src);
=======
	uint32_t get_default_color(uint32_t src);
>>>>>>> 4ebd9f83
	uint32_t get_host_color();
	uint32_t get_rgb_color(int16_t x, int16_t y);

	uint32_t convert_4bpp_bgr_to_8bpp(uint8_t pix_in);
	uint32_t convert_4bpp_bgr_to_12bpp(uint8_t pix_in);
	uint32_t convert_4bpp_bgr_to_24bpp(uint8_t pix_in);
	uint32_t convert_8bpp_bgr_to_4bpp(uint8_t pix_in);
	uint32_t convert_8bpp_bgr_to_12bpp(uint8_t pix_in);
	uint32_t convert_8bpp_bgr_to_24bpp(uint8_t pix_in);
	uint32_t convert_12bpp_bgr_to_4bpp(uint16_t pix_in);
	uint32_t convert_12bpp_bgr_to_8bpp(uint16_t pix_in);
	uint32_t convert_12bpp_bgr_to_24bpp(uint16_t pix_in);
	uint32_t convert_24bpp_bgr_to_4bpp(uint32_t pix_in);
	uint32_t convert_24bpp_bgr_to_8bpp(uint32_t pix_in);
	uint32_t convert_24bpp_bgr_to_12bpp(uint32_t pix_in);

	uint32_t convert_4bpp_bgr_to_24bpp_rgb(uint8_t pix_in);
	uint32_t convert_8bpp_bgr_to_24bpp_rgb(uint8_t pix_in);
	uint32_t convert_12bpp_bgr_to_24bpp_rgb(uint16_t pix_in);

	uint32_t do_endian_swap(uint32_t color);

	struct bresenham_octant_info_t
	{
		int16_t incrx1;
		int16_t incrx2;
		int16_t incry1;
		int16_t incry2;
		uint8_t loop;
	};
	uint8_t get_octant(int32_t x1, int32_t y1, int32_t x2, int32_t y2, int32_t dx, int32_t dy);
	void do_fline(uint32_t color);
	void do_iline(uint32_t color);

	uint32_t do_pixel_read();
	uint64_t do_pixel_word_read();

	void do_rex3_command();

	void ramdac_remap(uint32_t *dest);

	required_device<screen_device> m_screen;
	required_device_array<xmap9_device, 2> m_xmap;
	required_device_array<cmap_device, 2> m_cmap;
	required_device<vc2_device> m_vc2;
	required_device<rb2_device> m_rb2;

	uint32_t m_ramdac_lut_r[256];
	uint32_t m_ramdac_lut_g[256];
	uint32_t m_ramdac_lut_b[256];
	uint8_t m_ramdac_lut_index;

	rex3_t m_rex3;
	uint32_t m_global_mask;
	emu_timer *m_dcb_timeout_timer;

	devcb_write32 m_write_mask_w;
	devcb_write16 m_draw_flags_w;
	devcb_write32 m_set_address;
	devcb_write32 m_write_pixel;
	devcb_read32 m_read_pixel;

#if ENABLE_NEWVIEW_LOG
	void start_logging();
	void stop_logging();

	FILE *m_newview_log;
#endif

	static const uint32_t s_host_shifts[4];
};

class gio64_xl8_device : public newport_base_device
{
public:
	gio64_xl8_device(const machine_config &mconfig, const char *tag, device_t *owner, uint32_t clock = 0U);

protected:
	virtual void device_add_mconfig(machine_config &config) override;
};

class gio64_xl24_device : public newport_base_device
{
public:
	gio64_xl24_device(const machine_config &mconfig, const char *tag, device_t *owner, uint32_t clock = 0U);

protected:
	virtual void device_add_mconfig(machine_config &config) override;
};

DECLARE_DEVICE_TYPE(GIO64_XL8,  gio64_xl8_device)
DECLARE_DEVICE_TYPE(GIO64_XL24, gio64_xl24_device)

#endif // MAME_BUS_GIO_NEWPORT_H<|MERGE_RESOLUTION|>--- conflicted
+++ resolved
@@ -458,11 +458,7 @@
 
 	void iterate_shade();
 
-<<<<<<< HEAD
-    uint32_t get_default_color(uint32_t src);
-=======
 	uint32_t get_default_color(uint32_t src);
->>>>>>> 4ebd9f83
 	uint32_t get_host_color();
 	uint32_t get_rgb_color(int16_t x, int16_t y);
 
