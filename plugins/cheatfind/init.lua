-- license:BSD-3-Clause
-- copyright-holders:Carl
-- This includes a library of functions to be used at the Lua console as cf.getspaces() etc...
local exports = {}
exports.name = "cheatfind"
exports.version = "0.0.1"
exports.description = "Cheat finder helper library"
exports.license = "The BSD 3-Clause License"
exports.author = { name = "Carl" }

local cheatfind = exports

function cheatfind.startplugin()
	local cheat = {}

	-- return table of devices and spaces
	function cheat.getspaces()
		local spaces = {}
		for tag, device in pairs(manager:machine().devices) do
			if device.spaces then
				spaces[tag] = {}
				for name, space in pairs(device.spaces) do
					spaces[tag][name] = space
				end
			end
		end
		return spaces
	end

	-- return table of ram devices
	function cheat.getram()
		local ram = {}
		for tag, device in pairs(manager:machine().devices) do
			if device:shortname() == "ram" then
				ram[tag] = {}
				ram[tag].dev = device
				ram[tag].size = emu.item(device.items["0/m_size"]):read(0)
			end
		end
		return ram
	end

	-- return table of share regions
	function cheat.getshares()
		local shares = {}
		for tag, share in pairs(manager:machine():memory().shares) do
			shares[tag] = share
		end
		return shares
	end

	-- save data block
	function cheat.save(space, start, size)
		local data = { block = "", start = start, size = size, space = space, shift = 0 }
		if getmetatable(space).__name:match("addr_space") then
			data.shift = space.shift
		end
		if getmetatable(space).__name:match("device_t") then
			if space:shortname() == "ram" then
				data.block = emu.item(space.items["0/m_pointer"]):read_block(start, size)
				if not data.block then
					return nil
				end
			end
		else
			local block = ""
			local temp = {}
			local j = 1
			if data.shift >= 0 then -- region or byte wide space
<<<<<<< HEAD
				for i = start, start + size, 1 << data.shift do
=======
				for i = start, start + (size << data.shift), 1 << data.shift do
>>>>>>> f652d21e
					if j < 65536 then
						temp[j] = string.pack("B", space:read_u8(i))
						j = j + 1
					else
						block = block .. table.concat(temp) .. string.pack("B", space:read_u8(i))
						temp = {}
						j = 1
					end
				end
			elseif data.shift < 0 then
				local s = -data.shift
				local read = (s == 1) and space.read_u16 or (s == 2) and space.read_u32 or (s == 3) and space.read_u64 or space.read_u8
				local pack = (s == 1) and "<H" or (s == 2) and "<L" or (s == 3) and "<J" or "B"
				for i = start, start + (size >> s) do
					if j < 65536 then
						temp[j] = string.pack(pack, read(space, i))
						j = j + 1
					else
						block = block .. table.concat(temp) .. string.pack(pack, read(space, i))
						temp = {}
						j = 1
					end
				end
			end
			block = block .. table.concat(temp)
			data.block = block
		end
		return data
	end

	-- compare two data blocks, format is as lua string.unpack, bne and beq val is table of masks
	function cheat.comp(newdata, olddata, oper, format, val, bcd)
		local ret = {}
		local ref = {} -- this is a helper for comparing two match lists
		local bitmask = nil

		local cfoper = {
			lt = function(a, b, val) return (a < b and val == 0) or (val > 0 and (a + val) == b) end,
			gt = function(a, b, val) return (a > b and val == 0) or (val > 0 and (a - val) == b) end,
			eq = function(a, b, val) return a == b end,
			ne = function(a, b, val) return (a ~= b and val == 0) or
				(val > 0 and ((a - val) == b or (a + val) == b)) end,
			ltv = function(a, b, val) return a < val end,
			gtv = function(a, b, val) return a > val end,
			eqv = function(a, b, val) return a == val end,
			nev = function(a, b, val) return a ~= val end }

		function cfoper.bne(a, b, val, addr)
			if type(val) ~= "table" then
				bitmask = a ~ b
				return bitmask ~= 0
			elseif not val[addr] then
				return false
			else
				bitmask = (a ~ b) & val[addr]
				return bitmask ~= 0
			end
		end

		function cfoper.beq(a, b, val, addr)
			if type(val) ~= "table" then
				bitmask = ~a ~ b
				return bitmask ~= 0
			elseif not val[addr] then
				return false
			else
				bitmask = (~a ~ b) & val[addr]
				return bitmask ~= 0
			end
		end


		local function check_bcd(val)
			local a = val + 0x0666666666666666
			a = a ~ val
			return (a & 0x1111111111111110) == 0
		end

		local function frombcd(val)
			local result = 0
			local mul = 1
			while val ~= 0 do
				result = result + ((val % 16) * mul)
				val = val >> 4
				mul = mul * 10
			end
			return result
		end

		if not newdata and oper:sub(3, 3) == "v" then
			newdata = olddata
		end
		if olddata.start ~= newdata.start or olddata.size ~= newdata.size or not cfoper[oper] then
			return {}
		end
		if not val then
			val = 0
		end

		for i = 1, olddata.size do
			local oldstat, old = pcall(string.unpack, format, olddata.block, i)
			local newstat, new = pcall(string.unpack, format, newdata.block, i)
			if oldstat and newstat then
				local oldc, newc = old, new
				local comp = false
				local addr = i - 1
				if olddata.shift ~= 0 then
					local s = olddata.shift
					addr = (s < 0) and addr >> -s or (s > 0) and addr << s
				end
				addr = addr + olddata.start
				if not bcd or (check_bcd(old) and check_bcd(new)) then
					if bcd then
						oldc = frombcd(old)
						newc = frombcd(new)
					end
					if cfoper[oper](newc, oldc, val, addr) then
						ret[#ret + 1] = { addr = addr,
						oldval = old,
						newval = new,
						bitmask = bitmask }
						ref[ret[#ret].addr] = #ret
					end
				end
			end
		end
		return ret, ref
	end

	local function check_val(oper, val, matches)
		if oper ~= "beq" and oper ~= "bne" then
			return val
		elseif not matches or not matches[1].bitmask then
			return nil
		end
		local masks = {}
		for num, match in pairs(matches) do
			masks[match.addr] = match.bitmask
		end
		return masks
	end

	-- compare two blocks and filter by table of previous matches
	function cheat.compnext(newdata, olddata, oldmatch, oper, format, val, bcd)
		local matches, refs = cheat.comp(newdata, olddata, oper, format, check_val(oper, val, oldmatch), bcd)
		local nonmatch = {}
		local oldrefs = {}
		for num, match in pairs(oldmatch) do
			oldrefs[match.addr] = num
		end
		for addr, ref in pairs(refs) do
			if not oldrefs[addr] then
				nonmatch[ref] = true
				refs[addr] = nil
			else
				matches[ref].oldval = oldmatch[oldrefs[addr]].oldval
			end
		end
		local resort = {}
		for num, match in pairs(matches) do
			if not nonmatch[num] then
				resort[#resort + 1] = match
			end
		end
		return resort
	end


	-- compare a data block to the current state
	function cheat.compcur(olddata, oper, format, val, bcd)
		local newdata = cheat.save(olddata.space, olddata.start, olddata.size, olddata.space)
		return cheat.comp(newdata, olddata, oper, format, val, bcd)
	end

	-- compare a data block to the current state and filter
	function cheat.compcurnext(olddata, oldmatch, oper, format, val, bcd)
		local newdata = cheat.save(olddata.space, olddata.start, olddata.size, olddata.space)
		return cheat.compnext(newdata, olddata, oldmatch, oper, format, val, bcd)
	end


	_G.cf = cheat

	local devtable = {}
	local devsel = 1
	local devcur = 1
	local formtable = { "B", "b", "<H", ">H", "<h", ">h", "<L", ">L", "<l", ">l", "<J", ">J", "<j", ">j" }
	local formname = { "u8", "s8", "little u16", "big u16", "little s16", "big s16",
			   "little u32", "big u32", "little s32", "big s32", "little u64", "big u64", "little s64", "big s64" }
	local width = 1
	local bcd = 0
	local optable = { "lt", "gt", "eq", "ne", "beq", "bne", "ltv", "gtv", "eqv", "nev" }
	local opsel = 1
	local value = 0
	local leftop = 2
	local rightop = 1
	local matches = {}
	local matchsel = 0
	local matchpg = 0
	local menu_blocks = {}
	local watches = {}
	local menu_func

	local cheat_save
	local name = 1
	local name_player = 1
	local name_type = 1

	local function start()
		devtable = {}
		devsel = 1
		devcur = 1
		width = 1
		bcd = 0
		opsel = 1
		value = 0
		leftop = 2
		rightop = 1
		matches = {}
		matchsel = 0
		matchpg = 0
		menu_blocks = {}
		watches = {}

		local space_table = cheat.getspaces()
		for tag, list in pairs(space_table) do
			if list.program then
				local ram = {}
				for num, entry in pairs(list.program.map) do
					if entry.writetype == "ram" then
						ram[#ram + 1] = { offset = entry.offset, size = entry.endoff - entry.offset }
						if list.program.shift > 0 then
							ram[#ram].size = ram[#ram].size >> list.program.shift
						elseif list.program.shift < 0 then
							ram[#ram].size = ram[#ram].size << -list.program.shift
						end
					end
				end
				if next(ram) then
					if tag == ":maincpu" then
						table.insert(devtable, 1, { tag = tag, space = list.program, ram = ram })
					else
						devtable[#devtable + 1] = { tag = tag, space = list.program, ram = ram }
					end
				end
			end
		end
		space_table = cheat.getram()
		for tag, ram in pairs(space_table) do
			devtable[#devtable + 1] = { tag = tag, space = ram.dev, ram = {{ offset = 0, size = ram.size }} }
		end
		space_table = cheat.getshares()
		for tag, share in pairs(space_table) do
			devtable[#devtable + 1] = { tag = tag, space = share, ram = {{ offset = 0, size = share.size }} }
		end
	end

	emu.register_start(start)

	local function menu_populate()
		local menu = {}

		local function menu_prepare()
			local menu_list = {}
			menu_func = {}
			for num, func in ipairs(menu) do
				local item, f = func()
				if item then
					menu_list[#menu_list + 1] = item
					menu_func[#menu_list] = f
				end
			end
			return menu_list
		end

		local function menu_lim(val, min, max, menuitem)
			if min == max then
				menuitem[3] = 0
			elseif val == min then
				menuitem[3] = "r"
			elseif val == max then
				menuitem[3] = "l"
			else
				menuitem[3] = "lr"
			end
		end

		local function incdec(event, val, min, max)
			local ret
			if event == "left" and val ~= min then
				val = val - 1
				ret = true
			elseif event == "right" and val ~= max then
				val = val + 1
				ret = true
			end
			return val, ret
		end

		if cheat_save then
			local cplayer = { "All", "P1", "P2", "P3", "P4" }
			local ctype = { "Infinite Credits", "Infinite Time", "Infinite Lives", "Infinite Energy", "Infinite Ammo", "Infinite Bombs", "Invincibility" }
			menu[#menu + 1] = function() return { _("Save Cheat"), "", "off" }, nil end
			menu[#menu + 1] = function() return { "---", "", "off" }, nil end
			menu[#menu + 1] = function()
				local c = { _("Default"), _("Custom") }
				local m = { _("Cheat Name"), c[name], 0 }
				menu_lim(name, 1, #c, m)
				local function f(event)
					local r
					name, r = incdec(event, name, 1, #c)
					if (event == "select" or event == "comment") and name == 1 then
						manager:machine():popmessage(string.format(_("Default name is %s"), cheat_save.name))
					end
					return r
				end
				return m, f
			end
			if name == 2 then
				menu[#menu + 1] = function()
					local m = { _("Player"), cplayer[name_player], 0 }
					menu_lim(name_player, 1, #cplayer, m)
					return m, function(event) local r name_player, r = incdec(event, name_player, 1, #cplayer) return r end
				end
				menu[#menu + 1] = function()
					local m = { _("Type"), ctype[name_type], 0 }
					menu_lim(name_type, 1, #ctype, m)
					return m, function(event) local r name_type, r = incdec(event, name_type, 1, #ctype) return r end
				end
			end
			menu[#menu + 1] = function()
				local m = { _("Save"), "", 0 }
				local function f(event)
					if event == "select" then
						local desc
						local written = false
						if name == 2 then
							if cplayer[name_player] == "All" then
								desc = ctype[name_type]
							else
								desc = cplayer[name_player] .. " " .. ctype[name_type]
							end
						else
							desc = cheat_save.name
						end
						local filename = cheat_save.filename .. "_" .. desc
						local file = io.open(filename .. ".json", "w")
						if file then
							file:write(string.format(cheat_save.json, desc))
							file:close()
							if not getmetatable(devtable[devcur].space).__name:match("device_t") then -- no xml or simple for ram_device cheat
								file = io.open(filename .. ".xml", "w")
								file:write(string.format(cheat_save.xml, desc))
								file:close()
								file = io.open(cheat_save.path .. "/cheat.simple", "a")
								file:write(string.format(cheat_save.simple, desc))
								file:close()
								manager:machine():popmessage(string.format(_("Cheat written to %s and added to cheat.simple"), filename))
							end
							written = true
						elseif not getmetatable(devtable[devcur].space).__name:match("device_t") then
							file = io.open(cheat_save.path .. "/cheat.simple", "a")
							if file then
								file:write(string.format(cheat_save.simple, desc))
								file:close()
								manager:machine():popmessage(_("Cheat added to cheat.simple"))
								written = true
							end
						end
						if not written then
							manager:machine():popmessage(_("Unable to write file\nEnsure that cheatpath folder exists"))
						end
						cheat_save = nil
						return true
					end
					return false
				end
				return m, f
			end
			menu[#menu + 1] = function() return { _("Cancel"), "", 0 }, function(event) if event == "select" then cheat_save = nil return true end end end
			return menu_prepare()
		end

		menu[#menu + 1] = function()
			local m = { _("CPU or RAM"), devtable[devsel].tag, 0 }
			menu_lim(devsel, 1, #devtable, m)
			local function f(event)
				if (event == "left" or event == "right") and #menu_blocks ~= 0 then
					manager:machine():popmessage(_("Changes to this only take effect when \"Start new search\" is selected"))
				end
				devsel = incdec(event, devsel, 1, #devtable)
				return true
			end
			return m, f
		end

		menu[#menu + 1] = function()
			local function f(event)
				local ret = false
				if event == "select" then
					menu_blocks = {}
					matches = {}
					devcur = devsel
					for num, region in ipairs(devtable[devcur].ram) do
						menu_blocks[num] = {}
						menu_blocks[num][1] = cheat.save(devtable[devcur].space, region.offset, region.size)
					end
					manager:machine():popmessage(_("Data cleared and current state saved"))
					watches = {}
					leftop = 2
					rightop = 1
					matchsel = 0
					return true
				end
			end
			return { _("Start new search"), "", 0 }, f
		end
		if #menu_blocks ~= 0 then
			menu[#menu + 1] = function() return { "---", "", "off" }, nil end
			menu[#menu + 1] = function()
				local function f(event)
					if event == "select" then
						for num, region in ipairs(devtable[devcur].ram) do
							menu_blocks[num][#menu_blocks[num] + 1] = cheat.save(devtable[devcur].space, region.offset, region.size)
						end
						manager:machine():popmessage(_("Current state saved"))
						leftop = (leftop == #menu_blocks[1]) and #menu_blocks[1] + 1 or leftop
						rightop = (rightop == #menu_blocks[1] - 1) and #menu_blocks[1] or rightop
						devsel = devcur
						return true
					end
				end
				return { _("Save current -- #") .. #menu_blocks[1] + 1, "", 0 }, f
			end
			menu[#menu + 1] = function()
				local function f(event)
					if event == "select" then
						local count = 0
						if #matches == 0 then
							matches[1] = {}
							for num = 1, #menu_blocks do
								if leftop == #menu_blocks[1] + 1 then
									matches[1][num] = cheat.compcur(menu_blocks[num][rightop], optable[opsel],
									formtable[width], value, bcd == 1)
								else
									matches[1][num] = cheat.comp(menu_blocks[num][leftop], menu_blocks[num][rightop],
									optable[opsel], formtable[width], value, bcd == 1)
								end
								count = count + #matches[1][num]
							end
						else
							lastmatch = matches[#matches]
							matches[#matches + 1] = {}
							for num = 1, #menu_blocks do
								if leftop == #menu_blocks[1] + 1 then
									matches[#matches][num] = cheat.compcurnext(menu_blocks[num][rightop], lastmatch[num],
									optable[opsel], formtable[width], value, bcd == 1)
								else
									matches[#matches][num] = cheat.compnext(menu_blocks[num][leftop], menu_blocks[num][rightop],
									lastmatch[num], optable[opsel], formtable[width], value, bcd == 1)
								end
								count = count + #matches[#matches][num]
							end
						end
						manager:machine():popmessage(count .. _(" total matches found"))
						matches[#matches].count = count
						matchpg = 0
						devsel = devcur
						return true
					end
				end
				return { _("Compare"), "", 0 }, f
			end
			menu[#menu + 1] = function()
				local m = { _("Left operand"), leftop, "" }
				menu_lim(leftop, 1, #menu_blocks[1] + 1, m)
				if leftop == #menu_blocks[1] + 1 then
					m[2] = _("Current")
				end
				return m, function(event) local r leftop, r = incdec(event, leftop, 1, #menu_blocks[1] + 1) return r end
			end
			menu[#menu + 1] = function()
				local m = { _("Operator"), optable[opsel], "" }
				menu_lim(opsel, 1, #optable, m)
				local function f(event)
					local r
					opsel, r = incdec(event, opsel, 1, #optable)
					if event == "left" or event == "right" or event == "comment" then
						if optable[opsel] == "lt" then
							manager:machine():popmessage(_("Left less than right, value is difference"))
						elseif optable[opsel] == "gt" then
							manager:machine():popmessage(_("Left greater than right, value is difference"))
						elseif optable[opsel] == "eq" then
							manager:machine():popmessage(_("Left equal to right"))
						elseif optable[opsel] == "ne" then
							manager:machine():popmessage(_("Left not equal to right, value is difference"))
						elseif optable[opsel] == "beq" then
							manager:machine():popmessage(_("Left equal to right with bitmask"))
						elseif optable[opsel] == "bne" then
							manager:machine():popmessage(_("Left not equal to right with bitmask"))
						elseif optable[opsel] == "ltv" then
							manager:machine():popmessage(_("Left less than value"))
						elseif optable[opsel] == "gtv" then
							manager:machine():popmessage(_("Left greater than value"))
						elseif optable[opsel] == "eqv" then
							manager:machine():popmessage(_("Left equal to value"))
						elseif optable[opsel] == "nev" then
							manager:machine():popmessage(_("Left not equal to value"))
						end
					end
					return r
				end
				return m, f
			end
			menu[#menu + 1] = function()
				if optable[opsel]:sub(3, 3) == "v" then
					return nil
				end
				local m = { _("Right operand"), rightop, "" }
				menu_lim(rightop, 1, #menu_blocks[1], m)
				return m, function(event) local r rightop, r = incdec(event, rightop, 1, #menu_blocks[1]) return r end
			end
			menu[#menu + 1] = function()
				if optable[opsel] == "bne" or optable[opsel] == "beq" or optable[opsel] == "eq" then
					return nil
				end
				local m = { _("Value"), value, "" }
				local max = 100 -- max value?
				menu_lim(value, 0, max, m)
				if value == 0 and optable[opsel]:sub(3, 3) ~= "v" then
					m[2] = _("Any")
				end
				return m, function(event) local r value, r = incdec(event, value, 0, max) return r end
			end
			menu[#menu + 1] = function() return { "---", "", "off" }, nil end
			menu[#menu + 1] = function()
				local m = { _("Data Format"), formname[width], 0 }
				menu_lim(width, 1, #formtable, m)
				return m, function(event) local r width, r = incdec(event, width, 1, #formtable) return r end
			end
			menu[#menu + 1] = function()
				if optable[opsel] == "bne" or optable[opsel] == "beq" then
					return nil
				end
				local m = { "BCD", _("Off"), 0 }
				menu_lim(bcd, 0, 1, m)
				if bcd == 1 then
					m[2] = _("On")
				end
				return m, function(event) local r bcd, r = incdec(event, bcd, 0, 1) return r end
			end
			if #matches ~= 0 then
				menu[#menu + 1] = function()
					local function f(event)
						if event == "select" then
							matches[#matches] = nil
							matchpg = 0
							return true
						end
					end
					return { _("Undo last search -- #") .. #matches, "", 0 }, f
				end
				menu[#menu + 1] = function() return { "---", "", "off" }, nil end
				menu[#menu + 1] = function()
					local m = { _("Match block"), matchsel, "" }
					menu_lim(matchsel, 0, #matches[#matches], m)
					if matchsel == 0 then
						m[2] = _("All")
					end
					local function f(event)
						local r
						matchsel, r = incdec(event, matchsel, 0, #matches[#matches])
						if r then
							matchpg = 0
						end
						return r
					end
					return m, f
				end
				local function mpairs(sel, list, start)
					if #list == 0 then
						return function() end, nil, nil
					end
					if sel ~= 0 then
						list = {list[sel]}
					end
					local function mpairs_it(list, i)
						local match
						i = i + 1
						local sel = i + start
						for j = 1, #list do
							if sel <= #list[j] then
								match = list[j][sel]
								break
							else
								sel = sel - #list[j]
							end
						end
						if not match then
							return
						end
						return i, match
					end
					return mpairs_it, list, 0
				end
				local bitwidth = formtable[width]:sub(2, 2):lower()
				if bitwidth == "h" then
					bitwidth = " %04x"
				elseif bitwidth == "l" then
					bitwidth = " %08x"
				elseif bitwidth == "j" then
					bitwidth = " %016x"
				else
					bitwidth = " %02x"
				end

				local function match_exec(match)
					local dev = devtable[devcur]
					local cheat = { desc = string.format(_("Test cheat at addr %08X"), match.addr), script = {} }
					local wid = formtable[width]:sub(2, 2):lower()
					local widchar
					local form
					if wid == "h" then
						wid = "u16"
						form = "%08x %04x"
						widchar = "w"
					elseif wid == "l" then
						wid = "u32"
						form = "%08x %08x"
						widchart = "d"
					elseif wid == "j" then
						wid = "u64"
						form = "%08x %016x"
						widchar = "q"
					else
						wid = "u8"
						form = "%08x %02x"
						widchar = "b"
					end


					if getmetatable(dev.space).__name:match("device_t") then
						cheat.ram = { ram = dev.tag }
						cheat.script.run = "ram:write(" .. match.addr .. "," .. match.newval .. ")"
					else
						cheat.space = { cpu = { tag = dev.tag, type = "program" } }
						cheat.script.run = "cpu:write_" .. wid .. "(" .. match.addr .. "," .. match.newval .. ")"
					end
					if match.mode == 1 then
						if not _G.ce then
							manager:machine():popmessage(_("Cheat engine not available"))
						else
							_G.ce.inject(cheat)
						end
					elseif match.mode == 2 then
						cheat_save = {}
						menu = 1
						menu_player = 1
						menu_type = 1
						local setname = emu.romname()
						if emu.softname() ~= "" then
							for name, image in pairs(manager:machine().images) do
								if image:exists() and image:software_list_name() ~= "" then
									setname = image:software_list_name() .. "/" .. emu.softname()
								end
							end
						end
						-- lfs.env_replace is defined in boot.lua
						cheat_save.path = lfs.env_replace(manager:machine():options().entries.cheatpath:value()):match("([^;]+)")
						cheat_save.filename = string.format("%s/%s", cheat_save.path, setname)
						cheat_save.name = cheat.desc
						local json = require("json")
						cheat.desc = "%s"
						cheat_save.json = json.stringify({[1] = cheat}, {indent = true})
						cheat_save.xml = string.format("<mamecheat version=1>\n<cheat desc=\"%%s\">\n<script state=\"run\">\n<action>%s.pp%s@%X=%X</action>\n</script>\n</cheat>\n</mamecheat>", dev.tag:sub(2), widchar, match.addr, match.newval)
						cheat_save.simple = string.format("%s,%s,%X,%s,%X,%%s\n", setname, dev.tag, match.addr, widchar, match.newval)
						manager:machine():popmessage(string.format(_("Default name is %s"), cheat_save.name))
						return true
					else
						local func = "return space:read"
						local env = { space = devtable[devcur].space }
						if not getmetatable(dev.space).__name:match("device_t") then
							func = func .. "_" .. wid
						end
						func = func .. "(" .. match.addr .. ")"
						watches[#watches + 1] = { addr = match.addr, func = load(func, func, "t", env), format = form }
						return true
					end
					return false
				end

				for num2, match in mpairs(matchsel, matches[#matches], matchpg * 100) do
					if num2 > 100 then
						break
					end
					menu[#menu + 1] = function()
						if not match.mode then
							match.mode = 1
						end
						local modes = { _("Test"), _("Write"), _("Watch") }
						local m = { string.format("%08x" .. bitwidth .. bitwidth, match.addr, match.oldval,
													  match.newval), modes[match.mode], 0 }
						menu_lim(match.mode, 1, #modes, m)
						local function f(event)
							local r
							match.mode, r = incdec(event, match.mode, 1, 3)
							if event == "select" then
								r = match_exec(match)
							end
							return r
						end
						return m, f
					end
				end
				if matches[#matches].count > 100 then
					menu[#menu + 1] = function()
						local m = { _("Page"), matchpg, 0 }
						local max
						if matchsel == 0 then
							max = math.ceil(matches[#matches].count / 100)
						else
							max = #matches[#matches][matchsel]
						end
						menu_lim(matchpg, 0, max, m)
						local function f(event)
							matchpg, r = incdec(event, matchpg, 0, max)
							return r
						end
						return m, f
					end
				end
			end
			if #watches ~= 0 then
				menu[#menu + 1] = function()
					return { _("Clear Watches"), "", 0 }, function(event) if event == "select" then watches = {} return true end end
				end
			end
		end
		return menu_prepare()
	end

	local function menu_callback(index, event)
		return menu_func[index](event)
	end
	emu.register_menu(menu_callback, menu_populate, _("Cheat Finder"))
	emu.register_frame_done(function ()
			local tag, screen = next(manager:machine().screens)
			local height = mame_manager:ui():get_line_height()
			for num, watch in ipairs(watches) do
				screen:draw_text("left", num * height, string.format(watch.format, watch.addr, watch.func()))
			end
		end)
end

return exports<|MERGE_RESOLUTION|>--- conflicted
+++ resolved
@@ -67,11 +67,7 @@
 			local temp = {}
 			local j = 1
 			if data.shift >= 0 then -- region or byte wide space
-<<<<<<< HEAD
-				for i = start, start + size, 1 << data.shift do
-=======
 				for i = start, start + (size << data.shift), 1 << data.shift do
->>>>>>> f652d21e
 					if j < 65536 then
 						temp[j] = string.pack("B", space:read_u8(i))
 						j = j + 1
